/*
 * SPDX-FileCopyrightText: 2016 Mathieu Stefani
 *
 * SPDX-License-Identifier: Apache-2.0
 */

/* http_server.cc
   Mathieu Stefani, 07 février 2016

   Example of an http server
*/

#include <pistache/common.h>
#include <pistache/cookie.h>
#include <pistache/endpoint.h>
#include <pistache/http.h>
#include <pistache/http_headers.h>
#include <pistache/net.h>
#include <pistache/peer.h>

using namespace Pistache;

struct LoadMonitor
{
    LoadMonitor(const std::shared_ptr<Http::Endpoint>& endpoint)
        : endpoint_(endpoint)
        , interval(std::chrono::seconds(1))
    { }

    void setInterval(std::chrono::seconds secs)
    {
        interval = secs;
    }

    void start()
    {
        shutdown_ = false;
        thread    = std::make_unique<std::thread>([this] { run(); });
    }

    void shutdown()
    {
        shutdown_ = true;
    }

    ~LoadMonitor()
    {
        shutdown_ = true;
        if (thread)
            thread->join();
    }

private:
    std::shared_ptr<Http::Endpoint> endpoint_;
    std::unique_ptr<std::thread> thread;
    std::chrono::seconds interval;

    std::atomic<bool> shutdown_;

    void run()
    {
        Tcp::Listener::Load old;
        while (!shutdown_)
        {
            if (!endpoint_->isBound())
                continue;

            endpoint_->requestLoad(old).then([&](const Tcp::Listener::Load& load) {
                old = load;

                double global = load.global;
                if (global > 100)
                    global = 100;

                if (global > 1)
                    std::cout << "Global load is " << global << "%" << std::endl;
                else
                    std::cout << "Global load is 0%" << std::endl;
            },
                                             Async::NoExcept);

            std::this_thread::sleep_for(std::chrono::seconds(interval));
        }
    }
};

class MyHandler : public Http::Handler
{

    HTTP_PROTOTYPE(MyHandler)

    void onRequest(
        const Http::Request& req,
        Http::ResponseWriter response) override
    {

        if (req.resource() == "/ping")
        {
            if (req.method() == Http::Method::Get)
            {

                using namespace Http;

                const auto& query = req.query();
                if (query.has("chunked"))
                {
                    std::cout << "Using chunked encoding" << std::endl;

                    response.headers()
                        .add<Header::Server>("pistache/0.1")
                        .add<Header::ContentType>(MIME(Text, Plain));

                    response.cookies()
                        .add(Cookie("lang", "en-US"));

                    auto stream = response.stream(Http::Code::Ok);
                    stream << "PO";
                    stream << "NG";
                    stream << ends;
                }
                else
                {
                    response.send(Http::Code::Ok, "PONG");
                }
            }
        }
        else if (req.resource() == "/echo")
        {
            if (req.method() == Http::Method::Post)
            {
                response.send(Http::Code::Ok, req.body(), MIME(Text, Plain));
            }
            else
            {
                response.send(Http::Code::Method_Not_Allowed);
            }
        }
        else if (req.resource() == "/stream_binary")
        {
            auto stream        = response.stream(Http::Code::Ok);
            char binary_data[] = "some \0\r\n data\n";
            size_t chunk_size  = 14;
            for (size_t i = 0; i < 10; ++i)
            {
                stream.write(binary_data, chunk_size);
                stream.flush();
            }
            stream.ends();
        }
        else if (req.resource() == "/exception")
        {
            throw std::runtime_error("Exception thrown in the handler");
        }
        else if (req.resource() == "/timeout")
        {
            response.timeoutAfter(std::chrono::seconds(2));
        }
        else if (req.resource() == "/static")
        {
            if (req.method() == Http::Method::Get)
            {
                Http::serveFile(response, "README.md").then([](PST_SSIZE_T bytes) {
                    std::cout << "Sent " << bytes << " bytes" << std::endl;
                },
                                                            Async::NoExcept);
            }
        }
        else
        {
            response.send(Http::Code::Not_Found);
        }
    }

    void onTimeout(
        const Http::Request& /*req*/,
        Http::ResponseWriter response) override
    {
        response
            .send(Http::Code::Request_Timeout, "Timeout")
<<<<<<< HEAD
            .then([](ssize_t) {}, PrintException());
=======
            .then([=](PST_SSIZE_T) {}, PrintException());
>>>>>>> f457fd37
    }
};

int main(int argc, char* argv[])
{
    Port port(9080);

    int thr = 2;

    if (argc >= 2)
    {
        port = static_cast<uint16_t>(std::stol(argv[1]));

        if (argc == 3)
            thr = std::stoi(argv[2]);
    }

    Address addr(Ipv4::any(), port);

    std::cout << "Cores = " << hardware_concurrency() << std::endl;
    std::cout << "Using " << thr << " threads" << std::endl;

    auto server = std::make_shared<Http::Endpoint>(addr);

    auto opts = Http::Endpoint::options()
                    .threads(thr);
    server->init(opts);
    server->setHandler(Http::make_handler<MyHandler>());
    server->serve();
}<|MERGE_RESOLUTION|>--- conflicted
+++ resolved
@@ -177,11 +177,7 @@
     {
         response
             .send(Http::Code::Request_Timeout, "Timeout")
-<<<<<<< HEAD
-            .then([](ssize_t) {}, PrintException());
-=======
-            .then([=](PST_SSIZE_T) {}, PrintException());
->>>>>>> f457fd37
+            .then([](PST_SSIZE_T) {}, PrintException());
     }
 };
 
