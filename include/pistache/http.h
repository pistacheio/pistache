/* http.h
   Mathieu Stefani, 13 August 2015

   Http Layer
*/

#pragma once

#include <algorithm>
#include <array>
#include <memory>
#include <sstream>
#include <stdexcept>
#include <string>
#include <type_traits>
#include <vector>

#include <sys/timerfd.h>

#include <pistache/async.h>
#include <pistache/cookie.h>
#include <pistache/http_defs.h>
#include <pistache/http_headers.h>
#include <pistache/mime.h>
#include <pistache/net.h>
#include <pistache/peer.h>
#include <pistache/stream.h>
#include <pistache/tcp.h>
#include <pistache/transport.h>
#include <pistache/view.h>

namespace Pistache {
namespace Http {

namespace details {
struct prototype_tag {};

template <typename P> struct IsHttpPrototype {
  template <typename U> static auto test(U *) -> decltype(typename U::tag());
  template <typename U> static auto test(...) -> std::false_type;

  static constexpr bool value =
      std::is_same<decltype(test<P>(nullptr)), prototype_tag>::value;
};
} // namespace details

#define HTTP_PROTOTYPE(Class)                                                  \
  PROTOTYPE_OF(Pistache::Tcp::Handler, Class)                                  \
  typedef Pistache::Http::details::prototype_tag tag;

namespace Private {
class ParserBase;
template <typename T> class Parser;
class RequestLineStep;
class ResponseLineStep;
class HeadersStep;
class BodyStep;
} // namespace Private

template <class CharT, class Traits>
std::basic_ostream<CharT, Traits> &crlf(std::basic_ostream<CharT, Traits> &os) {
  static constexpr char CRLF[] = {0xD, 0xA};
  os.write(CRLF, 2);

  return os;
}

// 4. HTTP Message
class Message {
public:
  friend class Private::HeadersStep;
  friend class Private::BodyStep;
  friend class Private::ParserBase;

<<<<<<< HEAD
  Message();
=======
    Message() = default;
    explicit Message(Version version);
>>>>>>> 16fbe079

  Message(const Message &other) = default;
  Message &operator=(const Message &other) = default;

  Message(Message &&other) = default;
  Message &operator=(Message &&other) = default;

    Version version() const;
    Code code() const;

    std::string body() const;

    const CookieJar& cookies() const;
    CookieJar& cookies();
    const Header::Collection& headers() const;
    Header::Collection& headers();

protected:
<<<<<<< HEAD
  Version version_;
  Code code_;

  std::string body_;

  CookieJar cookies_;
  Header::Collection headers_;
=======
    Version version_ = Version::Http11;
    Code code_;

    std::string body_;

    CookieJar cookies_;
    Header::Collection headers_;
>>>>>>> 16fbe079
};

namespace Uri {

class Query {
public:
  Query();
  explicit Query(
      std::initializer_list<std::pair<const std::string, std::string>> params);

  void add(std::string name, std::string value);
  Optional<std::string> get(const std::string &name) const;
  bool has(const std::string &name) const;
  // Return empty string or "?key1=value1&key2=value2" if query exist
  std::string as_str() const;

  void clear() { params.clear(); }

  // \brief Return iterator to the beginning of the parameters map
  std::unordered_map<std::string, std::string>::const_iterator
  parameters_begin() const {
    return params.begin();
  }

  // \brief Return iterator to the end of the parameters map
  std::unordered_map<std::string, std::string>::const_iterator
  parameters_end() const {
    return params.end();
  }

  // \brief returns all parameters given in the query
  std::vector<std::string> parameters() const {
    std::vector<std::string> keys;
    std::transform(
        params.begin(), params.end(), std::back_inserter(keys),
        [](const std::unordered_map<std::string, std::string>::value_type
               &pair) { return pair.first; });
    return keys;
  }

private:
  // first is key second is value
  std::unordered_map<std::string, std::string> params;
};
} // namespace Uri

// 5. Request
class Request : public Message {
public:
  friend class Private::RequestLineStep;
  friend class Private::Parser<Http::Request>;

  friend class RequestBuilder;
  // @Todo: try to remove the need for friend-ness here
  friend class Client;

<<<<<<< HEAD
  Request();
=======
    Request() = default;
>>>>>>> 16fbe079

  Request(const Request &other) = default;
  Request &operator=(const Request &other) = default;

  Request(Request &&other) = default;
  Request &operator=(Request &&other) = default;

<<<<<<< HEAD
  Version version() const;
  Method method() const;
  std::string resource() const;

  std::string body() const;

  const Header::Collection &headers() const;
  const Uri::Query &query() const;

  const CookieJar &cookies() const;

  /* @Investigate: this is disabled because of a lock in the shared_ptr /
     weak_ptr implementation of libstdc++. Under contention, we experience a
     performance drop of 5x with that lock
=======
    Method method() const;
    std::string resource() const;

    const Uri::Query& query() const;

    /* @Investigate: this is disabled because of a lock in the shared_ptr / weak_ptr
        implementation of libstdc++. Under contention, we experience a performance
        drop of 5x with that lock
>>>>>>> 16fbe079

      If this turns out to be a problem, we might be able to replace the
     weak_ptr trick to detect peer disconnection by a plain old "observer"
     pointer to a tcp connection with a "stale" state
  */
#ifdef LIBSTDCPP_SMARTPTR_LOCK_FIXME
  std::shared_ptr<Tcp::Peer> peer() const;
#endif

  const Address &address() const;

  void copyAddress(const Address &address) { address_ = address; }

    std::chrono::milliseconds timeout() const;

private:
#ifdef LIBSTDCPP_SMARTPTR_LOCK_FIXME
  void associatePeer(const std::shared_ptr<Tcp::Peer> &peer) {
    if (peer_.use_count() > 0)
      throw std::runtime_error("A peer was already associated to the response");

    peer_ = peer;
  }
#endif

  Method method_;
  std::string resource_;
  Uri::Query query_;

#ifdef LIBSTDCPP_SMARTPTR_LOCK_FIXME
  std::weak_ptr<Tcp::Peer> peer_;
#endif
<<<<<<< HEAD
  Address address_;
=======
    Address address_;
    std::chrono::milliseconds timeout_ = std::chrono::milliseconds(0);
>>>>>>> 16fbe079
};

class Handler;
class ResponseWriter;

class Timeout {
public:
  friend class ResponseWriter;

  explicit Timeout(Timeout &&other)
      : handler(other.handler), request(std::move(other.request)),
        transport(other.transport), armed(other.armed), timerFd(other.timerFd),
        peer(std::move(other.peer)) {
    // cppcheck-suppress useInitializationList
    other.timerFd = -1;
  }

  ~Timeout() { disarm(); }

  Timeout &operator=(Timeout &&other) {
    handler = other.handler;
    transport = other.transport;
    request = std::move(other.request);
    armed = other.armed;
    timerFd = other.timerFd;
    other.timerFd = -1;
    peer = std::move(other.peer);
    return *this;
  }

  template <typename Duration> void arm(Duration duration) {
    Async::Promise<uint64_t> p([=](Async::Deferred<uint64_t> deferred) {
      timerFd = TRY_RET(timerfd_create(CLOCK_MONOTONIC, TFD_NONBLOCK));
      transport->armTimer(timerFd, duration, std::move(deferred));
    });

    p.then(
        [=](uint64_t numWakeup) {
          this->armed = false;
          this->onTimeout(numWakeup);
          close(timerFd);
        },
        [=](std::exception_ptr exc) { std::rethrow_exception(exc); });

    armed = true;
  }

  void disarm() {
    if (armed) {
      transport->disarmTimer(timerFd);
    }
  }

  bool isArmed() const { return armed; }

private:
  Timeout(const Timeout &other)
      : handler(other.handler), request(other.request),
        transport(other.transport), armed(other.armed), timerFd(other.timerFd),
        peer() {}

  Timeout(Tcp::Transport *transport_, Handler *handler_, Request request_)
      : handler(handler_), request(std::move(request_)), transport(transport_),
        armed(false), timerFd(-1), peer() {}

  template <typename Ptr> void associatePeer(const Ptr &ptr) { peer = ptr; }

  void onTimeout(uint64_t numWakeup);

  Handler *handler;
  Request request;
  Tcp::Transport *transport;
  bool armed;
  Fd timerFd;
  std::weak_ptr<Tcp::Peer> peer;
};

class ResponseStream : public Message {
public:
  friend class ResponseWriter;

  ResponseStream(ResponseStream &&other)
      : Message(std::move(other)), peer_(std::move(other.peer_)),
        buf_(std::move(other.buf_)), transport_(other.transport_),
        timeout_(std::move(other.timeout_)) {}

  ResponseStream &operator=(ResponseStream &&other) {
    Message::operator=(std::move(other));
    peer_ = std::move(other.peer_);
    buf_ = std::move(other.buf_);
    transport_ = other.transport_;
    timeout_ = std::move(other.timeout_);

<<<<<<< HEAD
    return *this;
  }

  template <typename T>
  friend ResponseStream &operator<<(ResponseStream &stream, const T &val);

  std::streamsize write(const char *data, std::streamsize sz) {
    std::ostream os(&buf_);
    os << std::hex << sz << crlf;
    os.write(data, sz);
    os << crlf;
    return sz;
  }

  const Header::Collection &headers() const { return headers_; }

  const CookieJar &cookies() const { return cookies_; }

  Code code() const { return code_; }

  void flush();
  void ends();
=======
    void flush();
    void ends();
>>>>>>> 16fbe079

private:
  ResponseStream(Message &&other, std::weak_ptr<Tcp::Peer> peer,
                 Tcp::Transport *transport, Timeout timeout, size_t streamSize);

  std::shared_ptr<Tcp::Peer> peer() const {
    if (peer_.expired())
      throw std::runtime_error("Write failed: Broken pipe");

    return peer_.lock();
  }

  std::weak_ptr<Tcp::Peer> peer_;
  DynamicStreamBuf buf_;
  Tcp::Transport *transport_;
  Timeout timeout_;
};

inline ResponseStream &ends(ResponseStream &stream) {
  stream.ends();
  return stream;
}

inline ResponseStream &flush(ResponseStream &stream) {
  stream.flush();
  return stream;
}

template <typename T>
ResponseStream &operator<<(ResponseStream &stream, const T &val) {
  Size<T> size;

  std::ostream os(&stream.buf_);
  os << std::hex << size(val) << crlf;
  os << val << crlf;

  return stream;
}

inline ResponseStream &operator<<(ResponseStream &stream,
                                  ResponseStream &(*func)(ResponseStream &)) {
  return (*func)(stream);
}

// 6. Response
// @Investigate public inheritence
class Response : public Message {
public:
  friend class Private::ResponseLineStep;
  friend class Private::Parser<Http::Response>;

<<<<<<< HEAD
  Response() = default;

  explicit Response(Version version) : Message() { version_ = version; }

  Response(const Response &other) = default;
  Response &operator=(const Response &other) = default;
  Response(Response &&other) = default;
  Response &operator=(Response &&other) = default;

  const Header::Collection &headers() const { return headers_; }

  Header::Collection &headers() { return headers_; }

  const CookieJar &cookies() const { return cookies_; }

  CookieJar &cookies() { return cookies_; }

  Code code() const { return code_; }

  std::string body() const { return body_; }

  Version version() const { return version_; }
=======
    Response() = default;
    explicit Response(Version version);

    Response(const Response& other) = default;
    Response& operator=(const Response& other) = default;
    Response(Response&& other) = default;
    Response& operator=(Response&& other) = default;
>>>>>>> 16fbe079
};

class ResponseWriter : public Response {
public:
  static constexpr size_t DefaultStreamSize = 512;

  friend Async::Promise<ssize_t>
  serveFile(ResponseWriter &, const std::string &, const Mime::MediaType &);

  friend class Handler;
  friend class Timeout;

  ResponseWriter &operator=(const ResponseWriter &other) = delete;

  friend class Private::ResponseLineStep;
  friend class Private::Parser<Http::Response>;

  //
  // C++11: std::weak_ptr move constructor is C++14 only so the default
  // version of move constructor / assignement operator does not work and we
  // have to define it ourself
  ResponseWriter(ResponseWriter &&other)
      : Response(std::move(other)), peer_(other.peer_),
        buf_(std::move(other.buf_)), transport_(other.transport_),
        timeout_(std::move(other.timeout_)) {}
  ResponseWriter &operator=(ResponseWriter &&other) {
    Response::operator=(std::move(other));
    peer_ = std::move(other.peer_);
    transport_ = other.transport_;
    buf_ = std::move(other.buf_);
    timeout_ = std::move(other.timeout_);
    return *this;
  }

  void setMime(const Mime::MediaType &mime) {
    auto ct = headers_.tryGet<Header::ContentType>();
    if (ct)
      ct->setMime(mime);
    else
      headers_.add(std::make_shared<Header::ContentType>(mime));
  }

  /* @Feature: add helper functions for common http return code:
   * - halt() -> 404
   * - movedPermantly -> 301
   * - moved() -> 302
   */
  Async::Promise<ssize_t>
  sendMethodNotAllowed(const std::vector<Http::Method> &supportedMethods) {
    code_ = Http::Code::Method_Not_Allowed;
    headers_.add(std::make_shared<Http::Header::Allow>(supportedMethods));
    std::string body = codeString(Pistache::Http::Code::Method_Not_Allowed);
    return putOnWire(body.c_str(), body.size());
  }

  Async::Promise<ssize_t> send(Code code) {
    code_ = code;
    return putOnWire(nullptr, 0);
  }

  Async::Promise<ssize_t>
  send(Code code, const std::string &body,
       const Mime::MediaType &mime = Mime::MediaType()) {
    code_ = code;

    if (mime.isValid()) {
      auto contentType = headers_.tryGet<Header::ContentType>();
      if (contentType)
        contentType->setMime(mime);
      else
        headers_.add(std::make_shared<Header::ContentType>(mime));
    }

    return putOnWire(body.c_str(), body.size());
  }

  template <size_t N>
  Async::Promise<ssize_t>
  send(Code code, const char (&arr)[N],
       const Mime::MediaType &mime = Mime::MediaType()) {
    return send(code, arr, N - 1, std::forward<const Mime::MediaType &>(mime));
  }

  Async::Promise<ssize_t>
  send(Code code, const char *data, const size_t size,
       const Mime::MediaType &mime = Mime::MediaType()) {
    /* @Refactor: code duplication */
    code_ = code;

    if (mime.isValid()) {
      auto contentType = headers_.tryGet<Header::ContentType>();
      if (contentType)
        contentType->setMime(mime);
      else
        headers_.add(std::make_shared<Header::ContentType>(mime));
    }

    return putOnWire(data, size);
  }

  ResponseStream stream(Code code, size_t streamSize = DefaultStreamSize) {
    code_ = code;

    return ResponseStream(std::move(*this), peer_, transport_,
                          std::move(timeout_), streamSize);
  }

  template <typename Duration> void timeoutAfter(Duration duration) {
    timeout_.arm(duration);
  }

  Timeout &timeout() { return timeout_; }

  std::shared_ptr<Tcp::Peer> peer() const {
    if (peer_.expired())
      throw std::runtime_error("Write failed: Broken pipe");

    return peer_.lock();
  }

  // Unsafe API

  DynamicStreamBuf *rdbuf() { return &buf_; }

  DynamicStreamBuf *rdbuf(DynamicStreamBuf *other) {
    UNUSED(other)
    throw std::domain_error("Unimplemented");
  }

  ResponseWriter clone() const { return ResponseWriter(*this); }

private:
  ResponseWriter(Tcp::Transport *transport, Request request, Handler *handler)
      : Response(request.version()), peer_(), buf_(DefaultStreamSize),
        transport_(transport),
        timeout_(transport, handler, std::move(request)) {}

  ResponseWriter(const ResponseWriter &other)
      : Response(other), peer_(other.peer_), buf_(DefaultStreamSize),
        transport_(other.transport_), timeout_(other.timeout_) {}

  template <typename Ptr> void associatePeer(const Ptr &peer) {
    if (peer_.use_count() > 0)
      throw std::runtime_error("A peer was already associated to the response");

    peer_ = peer;
    timeout_.associatePeer(peer_);
  }

  Async::Promise<ssize_t> putOnWire(const char *data, size_t len);

  std::weak_ptr<Tcp::Peer> peer_;
  DynamicStreamBuf buf_;
  Tcp::Transport *transport_;
  Timeout timeout_;
};

Async::Promise<ssize_t>
serveFile(ResponseWriter &response, const std::string &fileName,
          const Mime::MediaType &contentType = Mime::MediaType());

namespace Private {

enum class State { Again, Next, Done };

struct Step {
  explicit Step(Message *request) : message(request) {}

  virtual ~Step() = default;

  virtual State apply(StreamCursor &cursor) = 0;

  static void raise(const char *msg, Code code = Code::Bad_Request);

  Message *message;
};

class RequestLineStep : public Step {
public:
  explicit RequestLineStep(Request *request) : Step(request) {}

  State apply(StreamCursor &cursor) override;
};

class ResponseLineStep : public Step {
public:
  explicit ResponseLineStep(Response *response) : Step(response) {}

  State apply(StreamCursor &cursor) override;
};

class HeadersStep : public Step {
public:
  explicit HeadersStep(Message *request) : Step(request) {}

  State apply(StreamCursor &cursor) override;
};

class BodyStep : public Step {
public:
  explicit BodyStep(Message *message_)
      : Step(message_), chunk(message_), bytesRead(0) {}

  State apply(StreamCursor &cursor) override;

private:
  struct Chunk {
    enum Result { Complete, Incomplete, Final };

    explicit Chunk(Message *message_)
        : message(message_), bytesRead(0), size(-1) {}

    Result parse(StreamCursor &cursor);

    void reset() {
      bytesRead = 0;
      size = -1;
    }

  private:
    Message *message;
    size_t bytesRead;
    ssize_t size;
  };

  State parseContentLength(StreamCursor &cursor,
                           const std::shared_ptr<Header::ContentLength> &cl);
  State
  parseTransferEncoding(StreamCursor &cursor,
                        const std::shared_ptr<Header::TransferEncoding> &te);

  Chunk chunk;
  size_t bytesRead;
};

class ParserBase {
public:
  ParserBase() : buffer(), cursor(&buffer), allSteps(), currentStep(0) {}

  ParserBase(const ParserBase &other) = delete;
  ParserBase(ParserBase &&other) = default;

  bool feed(const char *data, size_t len);
  virtual void reset();

  virtual ~ParserBase() {}

  State parse();

  ArrayStreamBuf<char> buffer;
  StreamCursor cursor;

protected:
  static constexpr size_t StepsCount = 3;

  std::array<std::unique_ptr<Step>, StepsCount> allSteps;
  size_t currentStep;
};

template <typename Message> class Parser;

template <> class Parser<Http::Request> : public ParserBase {

public:
  Parser() : ParserBase(), request() {
    allSteps[0].reset(new RequestLineStep(&request));
    allSteps[1].reset(new HeadersStep(&request));
    allSteps[2].reset(new BodyStep(&request));
  }

  Parser(const char *data, size_t len) : ParserBase(), request() {
    allSteps[0].reset(new RequestLineStep(&request));
    allSteps[1].reset(new HeadersStep(&request));
    allSteps[2].reset(new BodyStep(&request));

    feed(data, len);
  }

  void reset() override {
    ParserBase::reset();

    request.headers_.clear();
    request.body_.clear();
    request.resource_.clear();
    request.query_.clear();
  }

  Request request;
};

template <> class Parser<Http::Response> : public ParserBase {
public:
  Parser() : ParserBase(), response() {
    allSteps[0].reset(new ResponseLineStep(&response));
    allSteps[1].reset(new HeadersStep(&response));
    allSteps[2].reset(new BodyStep(&response));
  }

  Parser(const char *data, size_t len) : ParserBase(), response() {
    allSteps[0].reset(new ResponseLineStep(&response));
    allSteps[1].reset(new HeadersStep(&response));
    allSteps[2].reset(new BodyStep(&response));

    feed(data, len);
  }

  Response response;
};

} // namespace Private

class Handler : public Tcp::Handler {
public:
  void onInput(const char *buffer, size_t len,
               const std::shared_ptr<Tcp::Peer> &peer) override;

  void onConnection(const std::shared_ptr<Tcp::Peer> &peer) override;
  void onDisconnection(const std::shared_ptr<Tcp::Peer> &peer) override;

  virtual void onRequest(const Request &request, ResponseWriter response) = 0;

  virtual void onTimeout(const Request &request, ResponseWriter response);

  virtual ~Handler() override {}

private:
  Private::Parser<Http::Request> &
  getParser(const std::shared_ptr<Tcp::Peer> &peer) const;
};

template <typename H, typename... Args>
std::shared_ptr<H> make_handler(Args &&... args) {
  static_assert(std::is_base_of<Handler, H>::value,
                "An http handler must inherit from the Http::Handler class");
  static_assert(details::IsHttpPrototype<H>::value,
                "An http handler must be an http prototype, did you forget the "
                "HTTP_PROTOTYPE macro ?");

  return std::make_shared<H>(std::forward<Args>(args)...);
}

namespace helpers {
inline Address httpAddr(const StringView &view) {
  auto const str = view.toString();
  return Address(str);
}
} // namespace helpers
} // namespace Http
} // namespace Pistache<|MERGE_RESOLUTION|>--- conflicted
+++ resolved
@@ -72,12 +72,8 @@
   friend class Private::BodyStep;
   friend class Private::ParserBase;
 
-<<<<<<< HEAD
-  Message();
-=======
     Message() = default;
     explicit Message(Version version);
->>>>>>> 16fbe079
 
   Message(const Message &other) = default;
   Message &operator=(const Message &other) = default;
@@ -94,17 +90,11 @@
     CookieJar& cookies();
     const Header::Collection& headers() const;
     Header::Collection& headers();
+ …
+786aee5
+
 
 protected:
-<<<<<<< HEAD
-  Version version_;
-  Code code_;
-
-  std::string body_;
-
-  CookieJar cookies_;
-  Header::Collection headers_;
-=======
     Version version_ = Version::Http11;
     Code code_;
 
@@ -112,7 +102,6 @@
 
     CookieJar cookies_;
     Header::Collection headers_;
->>>>>>> 16fbe079
 };
 
 namespace Uri {
@@ -169,11 +158,7 @@
   // @Todo: try to remove the need for friend-ness here
   friend class Client;
 
-<<<<<<< HEAD
-  Request();
-=======
-    Request() = default;
->>>>>>> 16fbe079
+  Request() = default;
 
   Request(const Request &other) = default;
   Request &operator=(const Request &other) = default;
@@ -181,22 +166,6 @@
   Request(Request &&other) = default;
   Request &operator=(Request &&other) = default;
 
-<<<<<<< HEAD
-  Version version() const;
-  Method method() const;
-  std::string resource() const;
-
-  std::string body() const;
-
-  const Header::Collection &headers() const;
-  const Uri::Query &query() const;
-
-  const CookieJar &cookies() const;
-
-  /* @Investigate: this is disabled because of a lock in the shared_ptr /
-     weak_ptr implementation of libstdc++. Under contention, we experience a
-     performance drop of 5x with that lock
-=======
     Method method() const;
     std::string resource() const;
 
@@ -205,7 +174,6 @@
     /* @Investigate: this is disabled because of a lock in the shared_ptr / weak_ptr
         implementation of libstdc++. Under contention, we experience a performance
         drop of 5x with that lock
->>>>>>> 16fbe079
 
       If this turns out to be a problem, we might be able to replace the
      weak_ptr trick to detect peer disconnection by a plain old "observer"
@@ -238,12 +206,8 @@
 #ifdef LIBSTDCPP_SMARTPTR_LOCK_FIXME
   std::weak_ptr<Tcp::Peer> peer_;
 #endif
-<<<<<<< HEAD
-  Address address_;
-=======
     Address address_;
     std::chrono::milliseconds timeout_ = std::chrono::milliseconds(0);
->>>>>>> 16fbe079
 };
 
 class Handler;
@@ -337,33 +301,8 @@
     transport_ = other.transport_;
     timeout_ = std::move(other.timeout_);
 
-<<<<<<< HEAD
-    return *this;
-  }
-
-  template <typename T>
-  friend ResponseStream &operator<<(ResponseStream &stream, const T &val);
-
-  std::streamsize write(const char *data, std::streamsize sz) {
-    std::ostream os(&buf_);
-    os << std::hex << sz << crlf;
-    os.write(data, sz);
-    os << crlf;
-    return sz;
-  }
-
-  const Header::Collection &headers() const { return headers_; }
-
-  const CookieJar &cookies() const { return cookies_; }
-
-  Code code() const { return code_; }
-
-  void flush();
-  void ends();
-=======
     void flush();
     void ends();
->>>>>>> 16fbe079
 
 private:
   ResponseStream(Message &&other, std::weak_ptr<Tcp::Peer> peer,
@@ -415,30 +354,6 @@
   friend class Private::ResponseLineStep;
   friend class Private::Parser<Http::Response>;
 
-<<<<<<< HEAD
-  Response() = default;
-
-  explicit Response(Version version) : Message() { version_ = version; }
-
-  Response(const Response &other) = default;
-  Response &operator=(const Response &other) = default;
-  Response(Response &&other) = default;
-  Response &operator=(Response &&other) = default;
-
-  const Header::Collection &headers() const { return headers_; }
-
-  Header::Collection &headers() { return headers_; }
-
-  const CookieJar &cookies() const { return cookies_; }
-
-  CookieJar &cookies() { return cookies_; }
-
-  Code code() const { return code_; }
-
-  std::string body() const { return body_; }
-
-  Version version() const { return version_; }
-=======
     Response() = default;
     explicit Response(Version version);
 
@@ -446,7 +361,6 @@
     Response& operator=(const Response& other) = default;
     Response(Response&& other) = default;
     Response& operator=(Response&& other) = default;
->>>>>>> 16fbe079
 };
 
 class ResponseWriter : public Response {
