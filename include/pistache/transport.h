/*
 * SPDX-FileCopyrightText: 2016 Mathieu Stefani
 *
 * SPDX-License-Identifier: Apache-2.0
 */

/*
   Mathieu Stefani, 26 janvier 2016

   Transport TCP layer
*/

#pragma once

#include <pistache/winornix.h>

#include PIST_QUOTE(PST_SYS_RESOURCE_HDR) // for PST_RUSAGE + PST_GETRUSAGE

#include <pistache/pist_timelog.h>
#include <pistache/pist_quote.h>
#include <pistache/async.h>
#include <pistache/mailbox.h>
#include <pistache/pist_quote.h>
#include <pistache/pist_timelog.h>
#include <pistache/reactor.h>
#include <pistache/stream.h>

#include <chrono>
#include <deque>
#include <memory>
#include <mutex>
#include <optional>
#include <unordered_map>

namespace Pistache::Tcp
{

    class Peer;
    class Handler;

    class Transport : public Aio::Handler
    {
    public:
        explicit Transport(const std::shared_ptr<Tcp::Handler>& handler);

        Transport(const Transport&)            = delete;
        Transport& operator=(const Transport&) = delete;

        ~Transport();

        void init(const std::shared_ptr<Tcp::Handler>& handler);

        void registerPoller(Polling::Epoll& poller) override;
        void unregisterPoller(Polling::Epoll& poller) override;

        void handleNewPeer(const std::shared_ptr<Peer>& peer);
        void onReady(const Aio::FdSet& fds) override;

        template <typename Buf>
        Async::Promise<PST_SSIZE_T> asyncWrite(Fd fd, const Buf& buffer,
                                           int flags = 0
#ifdef _USE_LIBEVENT_LIKE_APPLE
                                           ,
                                           bool msg_more_style = false
#endif
        )
        {
<<<<<<< HEAD
            // Always enqueue reponses for sending. Giving preference to consumer
            // context means chunked responses could be sent out of order.
            return Async::Promise<ssize_t>(
                [&, this](Async::Deferred<ssize_t> deferred) mutable {
=======
            // Always enqueue reponses for sending. Giving preference to
            // consumer context means chunked responses could be sent out of
            // order.
            //
            // Note: fd could be PS_FD_EMPTY
            return Async::Promise<PST_SSIZE_T>(
                [=](Async::Deferred<PST_SSIZE_T> deferred) mutable {
>>>>>>> f457fd37
                    BufferHolder holder { buffer };
                    WriteEntry write(std::move(deferred), std::move(holder),
                                     fd, flags
#ifdef _USE_LIBEVENT_LIKE_APPLE
                                     ,
                                     msg_more_style
#endif
                    );
                    writesQueue.push(std::move(write));
                });
        }

        Async::Promise<PST_RUSAGE> load()
        {
<<<<<<< HEAD
            return Async::Promise<rusage>([this](Async::Deferred<rusage> deferred) {
=======
            return Async::Promise<PST_RUSAGE>([=](Async::Deferred<PST_RUSAGE> deferred) {
>>>>>>> f457fd37
                PS_TIMEDBG_START_CURLY;

                loadRequest_ = std::move(deferred);
                notifier.notify();
            });
        }

        template <typename Duration>
        void armTimer(Fd fd, Duration timeout, Async::Deferred<uint64_t> deferred)
        {
            PS_LOG_DEBUG_ARGS("Fd %" PIST_QUOTE(PS_FD_PRNTFCD), fd);

            armTimerMs(fd,
                       std::chrono::duration_cast<std::chrono::milliseconds>(timeout),
                       std::move(deferred));
        }

        void disarmTimer(Fd fd);

        std::shared_ptr<Aio::Handler> clone() const override;

        void flush();

        std::deque<std::shared_ptr<Peer>> getAllPeer();

#ifdef _USE_LIBEVENT
        std::shared_ptr<EventMethEpollEquiv> getEventMethEpollEquiv()
        {
            return (epoll_fd);
        }
#endif

        void closeFd(Fd fd);

        // !!!! Make protected like removePeer
        void removeAllPeers(); // cleans up toWrite and does CLOSE_FD on each

    private:
        enum WriteStatus { FirstTry,
                           Retry };

        struct BufferHolder
        {
            enum Type { Raw,
                        File };

            explicit BufferHolder(const RawBuffer& buffer, off_t offset = 0)
                : _raw(buffer)
                , size_(buffer.size())
                , offset_(offset)
                , type(Raw)
            { }

            explicit BufferHolder(const FileBuffer& buffer, off_t offset = 0)
                : _fd(buffer.fd())
                , size_(buffer.size())
                , offset_(offset)
                , type(File)
            { }

            bool isFile() const { return type == File; }
            bool isRaw() const { return type == Raw; }
            size_t size() const { return size_; }
            size_t offset() const { return static_cast<size_t>(offset_); }

            int fd() const
            {
                if (!isFile())
                    throw std::runtime_error("Tried to retrieve fd of a non-filebuffer");
                return _fd;
            }

            RawBuffer raw() const
            {
                if (!isRaw())
                    throw std::runtime_error("Tried to retrieve raw data of a non-buffer");
                return _raw;
            }

            BufferHolder detach(off_t offset = 0)
            {
                if (!isRaw())
                    return BufferHolder(_fd, size_, offset);

                auto detached = _raw.copy(static_cast<size_t>(offset));
                return BufferHolder(detached);
            }

        private:
            BufferHolder(int fd, // regular file desc ("int") even for libevent
                         size_t size, off_t offset = 0)
                : _fd(fd)
                , size_(size)
                , offset_(offset)
                , type(File)
            { }

            RawBuffer _raw;
            int _fd; // regular old file desc ("int") even in libevent case

            size_t size_  = 0;
            off_t offset_ = 0;
            Type type;
        };

        struct WriteEntry
        {
            WriteEntry(Async::Deferred<PST_SSIZE_T> deferred_, BufferHolder buffer_,
                       Fd peerFd_, int flags_ = 0
#ifdef _USE_LIBEVENT_LIKE_APPLE
                       ,
                       bool msg_more_style_ = false
#endif
                       )
                : deferred(std::move(deferred_))
                , buffer(std::move(buffer_))
                , flags(flags_)
#ifdef _USE_LIBEVENT_LIKE_APPLE
                , msg_more_style(msg_more_style_)
#endif
                , peerFd(peerFd_)
            { }

            Async::Deferred<PST_SSIZE_T> deferred;
            BufferHolder buffer;
            int flags = 0;
#ifdef _USE_LIBEVENT_LIKE_APPLE
            bool msg_more_style = false;
#endif
            Fd peerFd = PS_FD_EMPTY;
        };

        struct TimerEntry
        {
            TimerEntry(Fd fd_, std::chrono::milliseconds value_,
                       Async::Deferred<uint64_t> deferred_)
                : fd(fd_)
                , value(value_)
                , deferred(std::move(deferred_))
                , active()
            {
                active.store(true, std::memory_order_relaxed);
            }

            TimerEntry(TimerEntry&& other)
                : fd(other.fd)
                , value(other.value)
                , deferred(std::move(other.deferred))
                , active(other.active.load())
            { }

            void disable() { active.store(false, std::memory_order_relaxed); }

            bool isActive() const { return active.load(std::memory_order_relaxed); }

            Fd fd;
            std::chrono::milliseconds value;
            Async::Deferred<uint64_t> deferred;
            std::atomic<bool> active;
        };

        struct PeerEntry
        {
            explicit PeerEntry(std::shared_ptr<Peer> peer_)
                : peer(std::move(peer_))
            { }

            std::shared_ptr<Peer> peer;
        };
        using Lock  = std::mutex;
        using Guard = std::lock_guard<Lock>;

#ifdef _USE_LIBEVENT
        std::shared_ptr<EventMethEpollEquiv> epoll_fd;
#endif

        PollableQueue<WriteEntry> writesQueue;
        std::unordered_map<Fd, std::deque<WriteEntry>> toWrite;
        Lock toWriteLock;

        PollableQueue<TimerEntry> timersQueue;
        std::unordered_map<FdConst, TimerEntry> timers;

        PollableQueue<PeerEntry> peersQueue;

        Async::Deferred<PST_RUSAGE> loadRequest_;
        NotifyFd notifier;

        std::shared_ptr<Tcp::Handler> handler_;

#ifdef _USE_LIBEVENT_LIKE_APPLE
        int tcp_prot_num_; // TCP protocol num on this host per getprotobyname
#endif

    protected:
        void removePeer(const std::shared_ptr<Peer>& peer);

        // Without the use of peers_mutex_ to protect peers_, http_server_test
        // multiple_client_with_requests_to_multithreaded_server fails
        // intermittently (~1 time in 10 - likely highly environment
        // dependent). The test is doing 3 client requests to the server, one
        // Peer per request; it fails when two of the requests are using the
        // same Peer. Which appears to happen when the peers_ unordered_map
        // gets messed up due to a threading issue.
        mutable std::mutex peers_mutex_;
        std::unordered_map<Fd, std::shared_ptr<Peer>> peers_;

    private:
        bool isPeerFd(FdConst fd) const;
        bool isPeerFdNoPeersMutexLock(FdConst fd) const;
        bool isTimerFd(FdConst fd) const;
        bool isPeerFd(Polling::Tag tag) const;
        bool isTimerFd(Polling::Tag tag) const;

        std::shared_ptr<Peer> getPeer(FdConst fd);
        std::shared_ptr<Peer> getPeer(Polling::Tag tag);

        void armTimerMs(Fd fd, std::chrono::milliseconds value,
                        Async::Deferred<uint64_t> deferred);

        void armTimerMsImpl(TimerEntry entry);

        // This will attempt to drain the write queue for the fd
        void asyncWriteImpl(Fd fd);

#ifdef _USE_LIBEVENT_LIKE_APPLE
        void configureMsgMoreStyle(Fd fd, bool msg_more_style);
#endif

        PST_SSIZE_T sendRawBuffer(Fd fd, const char* buffer, size_t len, int flags
#ifdef _USE_LIBEVENT_LIKE_APPLE
                              ,
                              bool msg_more_style
#endif
        );
        PST_SSIZE_T sendFile(Fd fd, int file, off_t offset, size_t len);

        void handlePeerDisconnection(const std::shared_ptr<Peer>& peer);
        void handleIncoming(const std::shared_ptr<Peer>& peer);
        void handleWriteQueue(bool flush = false);
        void handleTimerQueue();
        void handlePeerQueue();
        void handleNotify();
        void handleTimer(TimerEntry entry);
        void handlePeer(const std::shared_ptr<Peer>& peer);
    };

} // namespace Pistache::Tcp<|MERGE_RESOLUTION|>--- conflicted
+++ resolved
@@ -65,20 +65,13 @@
 #endif
         )
         {
-<<<<<<< HEAD
-            // Always enqueue reponses for sending. Giving preference to consumer
-            // context means chunked responses could be sent out of order.
-            return Async::Promise<ssize_t>(
-                [&, this](Async::Deferred<ssize_t> deferred) mutable {
-=======
             // Always enqueue reponses for sending. Giving preference to
             // consumer context means chunked responses could be sent out of
             // order.
             //
             // Note: fd could be PS_FD_EMPTY
             return Async::Promise<PST_SSIZE_T>(
-                [=](Async::Deferred<PST_SSIZE_T> deferred) mutable {
->>>>>>> f457fd37
+                [&, this](Async::Deferred<PST_SSIZE_T> deferred) mutable {
                     BufferHolder holder { buffer };
                     WriteEntry write(std::move(deferred), std::move(holder),
                                      fd, flags
@@ -93,11 +86,7 @@
 
         Async::Promise<PST_RUSAGE> load()
         {
-<<<<<<< HEAD
-            return Async::Promise<rusage>([this](Async::Deferred<rusage> deferred) {
-=======
-            return Async::Promise<PST_RUSAGE>([=](Async::Deferred<PST_RUSAGE> deferred) {
->>>>>>> f457fd37
+            return Async::Promise<PST_RUSAGE>([this](Async::Deferred<PST_RUSAGE> deferred) {
                 PS_TIMEDBG_START_CURLY;
 
                 loadRequest_ = std::move(deferred);
