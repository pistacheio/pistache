<<<<<<< HEAD
pistache (0.2.1.20230727-1) UNRELEASED; urgency=low

  * Bumped version.

 -- Kip Warner <kip@thevertigo.com>  Thu, 27 Jul 2023 16:56:00 +0000
=======
pistache (0.2.5.20231125-1) UNRELEASED; urgency=low

  * Bumped version.

 -- Kip Warner <kip@thevertigo.com>  Sun, 26 Nov 2023 10:01:13 +0000
>>>>>>> c92737d5
<|MERGE_RESOLUTION|>--- conflicted
+++ resolved
@@ -1,13 +1,5 @@
-<<<<<<< HEAD
-pistache (0.2.1.20230727-1) UNRELEASED; urgency=low
+pistache (0.2.4.20231126-1) UNRELEASED; urgency=low
 
   * Bumped version.
 
- -- Kip Warner <kip@thevertigo.com>  Thu, 27 Jul 2023 16:56:00 +0000
-=======
-pistache (0.2.5.20231125-1) UNRELEASED; urgency=low
-
-  * Bumped version.
-
- -- Kip Warner <kip@thevertigo.com>  Sun, 26 Nov 2023 10:01:13 +0000
->>>>>>> c92737d5
+ -- Kip Warner <kip@thevertigo.com>  Sun, 26 Nov 2023 19:31:00 +0000