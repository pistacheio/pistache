--- conflicted
+++ resolved
@@ -348,7 +348,6 @@
         if (it_ == std::end(peers))
             throw std::runtime_error("No peer found for fd: " + std::to_string(fd));
 
-<<<<<<< HEAD
   if (it_->second->ssl() != NULL) {
     auto ssl_ = static_cast<SSL *>(it_->second->ssl());
     bytesWritten = SSL_write(ssl_, buffer, static_cast<int>(len));
@@ -373,15 +372,6 @@
     }
 
   } else {
-=======
-        if (it_->second->ssl() != NULL)
-        {
-            auto ssl_    = static_cast<SSL*>(it_->second->ssl());
-            bytesWritten = SSL_write(ssl_, buffer, static_cast<int>(len));
-        }
-        else
-        {
->>>>>>> de68bc3d
 #endif /* PISTACHE_USE_SSL */
             bytesWritten = ::send(fd, buffer, len, flags);
 #ifdef PISTACHE_USE_SSL
