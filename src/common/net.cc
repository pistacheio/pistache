--- conflicted
+++ resolved
@@ -115,15 +115,11 @@
     if (pos == std::string::npos)
         throw std::invalid_argument("Invalid address");
 
-<<<<<<< HEAD
-    std::string host = addr.substr(0, pos);
-=======
     host_ = addr.substr(0, pos);
     if (host_ == "*") {
         host_ = "0.0.0.0";
     }
 
->>>>>>> 5fef036e
     char *end;
 
     const std::string portPart = addr.substr(pos + 1);
