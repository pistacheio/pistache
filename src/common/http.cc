/*
 * SPDX-FileCopyrightText: 2015 Mathieu Stefani
 *
 * SPDX-License-Identifier: Apache-2.0
 */

/* http.cc
   Mathieu Stefani, 13 August 2015

   Http layer implementation
*/

#include <pistache/winornix.h>

#include <pistache/config.h>
#include <pistache/eventmeth.h>
#include <pistache/http.h>
#include <pistache/http_header.h>
#include <pistache/net.h>
#include <pistache/peer.h>
#include <pistache/transport.h>

#include PIST_QUOTE(PST_STRERROR_R_HDR)

#include <charconv>
#include <cstring>
#include <ctime>
#include <iomanip>
#include <iostream>
#include <memory>
#include <stdexcept>
#include <string>
#include <unordered_map>

#include <fcntl.h> // for file-constants (_O_RDONLY etc.) in Windows
#include PIST_QUOTE(PST_FCNTL_HDR) // for function fcntl()

#include PIST_QUOTE(PST_MISC_IO_HDR) // for _close (io.h / unistd.h)
#include PIST_QUOTE(PIST_FILEFNS_HDR) // for "open"

#include <sys/stat.h>
#include <sys/types.h>

namespace Pistache::Http
{

    template <typename H, typename Stream, typename... Args>
    typename std::enable_if<Header::IsHeader<H>::value, Stream&>::type
    writeHeader(Stream& stream, Args&&... args)
    {
        H header(std::forward<Args>(args)...);

        stream << H::Name << ": ";
        header.write(stream);

        stream << crlf;

        return stream;
    }

    namespace
    {
        bool writeStatusLine(Version version, Code code, DynamicStreamBuf& buf)
        {
#define PST_OUT(...)      \
    do                    \
    {                     \
        __VA_ARGS__;      \
        if (!os)          \
            return false; \
    } while (0)

            std::ostream os(&buf);

            PST_OUT(os << version << " ");
            PST_OUT(os << static_cast<int>(code));
            PST_OUT(os << ' ');
            PST_OUT(os << code);
            PST_OUT(os << crlf);

            return true;

#undef PST_OUT
        }

        bool writeHeaders(const Header::Collection& headers, DynamicStreamBuf& buf)
        {
#define PST_OUT(...)      \
    do                    \
    {                     \
        __VA_ARGS__;      \
        if (!os)          \
            return false; \
    } while (0)

            std::ostream os(&buf);

            for (const auto& header : headers.list())
            {
                PST_OUT(os << header->name() << ": ");
                PST_OUT(header->write(os));
                PST_OUT(os << crlf);
            }

            return true;

#undef PST_OUT
        }

        bool writeCookies(const CookieJar& cookies, DynamicStreamBuf& buf)
        {
#define PST_OUT(...)      \
    do                    \
    {                     \
        __VA_ARGS__;      \
        if (!os)          \
            return false; \
    } while (0)

            std::ostream os(&buf);
            for (const auto& cookie : cookies)
            {
                PST_OUT(os << "Set-Cookie: ");
                PST_OUT(os << cookie);
                PST_OUT(os << crlf);
            }

            return true;

#undef PST_OUT
        }

        using HttpMethods = std::unordered_map<std::string, Method>;

        const HttpMethods httpMethods = {
#define METHOD(repr, str) { str, Method::repr },
            HTTP_METHODS
#undef METHOD
        };

    } // namespace

    namespace Private
    {

        Step::Step(Message* request)
            : message(request)
        { }

        void Step::raise(const char* msg, Code code /* = Code::Bad_Request */)
        {
            throw HttpError(code, msg);
        }

        State RequestLineStep::apply(StreamCursor& cursor)
        {
            StreamCursor::Revert revert(cursor);

            auto* request = static_cast<Request*>(message);

            StreamCursor::Token methodToken(cursor);
            if (!match_until(' ', cursor))
                return State::Again;

            auto it = httpMethods.find(methodToken.text());
            if (it != httpMethods.end())
            {
                request->method_ = it->second;
            }
            else
            {
                raise("Unknown HTTP request method");
            }

            int n;

            if (cursor.eof())
                return State::Again;
            else if ((n = cursor.current()) != ' ')
                raise("Malformed HTTP request after Method, expected SP");

            if (!cursor.advance(1))
                return State::Again;

            StreamCursor::Token resToken(cursor);
            while ((n = cursor.current()) != '?' && n != ' ')
                if (!cursor.advance(1))
                    return State::Again;

            request->resource_ = resToken.text();

            // Query parameters of the Uri
            if (n == '?')
            {
                if (!cursor.advance(1))
                    return State::Again;

                while ((n = cursor.current()) != ' ')
                {
                    StreamCursor::Token keyToken(cursor);
                    if (!match_until({ '=', ' ', '&' }, cursor))
                        return State::Again;

                    std::string key = keyToken.text();

                    auto c = cursor.current();
                    if (c == ' ')
                    {
                        request->query_.add(std::move(key), "");
                    }
                    else if (c == '&')
                    {
                        request->query_.add(std::move(key), "");
                        if (!cursor.advance(1))
                            return State::Again;
                    }
                    else if (c == '=')
                    {
                        if (!cursor.advance(1))
                            return State::Again;

                        StreamCursor::Token valueToken(cursor);
                        if (!match_until({ ' ', '&' }, cursor))
                            return State::Again;

                        std::string value = valueToken.text();
                        request->query_.add(std::move(key), std::move(value));
                        if (cursor.current() == '&')
                        {
                            if (!cursor.advance(1))
                                return State::Again;
                        }
                    }
                }
            }

            // @Todo: Fragment

            // SP
            if (!cursor.advance(1))
                return State::Again;

            // HTTP-Version
            StreamCursor::Token versionToken(cursor);

            while (!cursor.eol())
                if (!cursor.advance(1))
                    return State::Again;

            const char* ver   = versionToken.rawText();
            const size_t size = versionToken.size();
            if (strncmp(ver, "HTTP/1.0", size) == 0)
            {
                request->version_ = Version::Http10;
            }
            else if (strncmp(ver, "HTTP/1.1", size) == 0)
            {
                request->version_ = Version::Http11;
            }
            else
            {
                raise("Encountered invalid HTTP version");
            }

            if (!cursor.advance(2))
                return State::Again;

            revert.ignore();
            return State::Next;
        }

        State ResponseLineStep::apply(StreamCursor& cursor)
        {
            StreamCursor::Revert revert(cursor);

            auto* response = static_cast<Response*>(message);

            if (match_raw("HTTP/1.1", strlen("HTTP/1.1"), cursor))
            {
                // response->version = Version::Http11;
            }
            else if (match_raw("HTTP/1.0", strlen("HTTP/1.0"), cursor))
            {
            }
            else
            {
                raise("Encountered invalid HTTP version");
            }

            int n;
            // SP
            if ((n = cursor.current()) != StreamCursor::Eof && n != ' ')
                raise("Expected SPACE after http version");
            if (!cursor.advance(1))
                return State::Again;

            StreamCursor::Token codeToken(cursor);
            if (!match_until(' ', cursor))
                return State::Again;

            int code               = 0;
            const char* beg        = codeToken.rawText();
            const char* end        = codeToken.rawText() + codeToken.size();
            const auto parseResult = std::from_chars(beg, end, code);

            if (parseResult.ec != std::errc {} || *parseResult.ptr != ' ')
                raise("Failed to parse return code");
            response->code_ = static_cast<Http::Code>(code);

            if (!cursor.advance(1))
                return State::Again;

            while (!cursor.eol() && !cursor.eof())
            {
                cursor.advance(1);
            }

            if (!cursor.advance(2))
                return State::Again;

            revert.ignore();
            return State::Next;
        }

        State HeadersStep::apply(StreamCursor& cursor)
        {
            StreamCursor::Revert revert(cursor);

            while (!cursor.eol())
            {
                StreamCursor::Revert headerRevert(cursor);

                // Read the header name
                size_t start = cursor;

                while (cursor.current() != ':')
                    if (!cursor.advance(1))
                        return State::Again;

                // Skip the ':'
                if (!cursor.advance(1))
                    return State::Again;

                std::string name = std::string(cursor.offset(start), cursor.diff(start) - 1);

                // Ignore spaces
                while (cursor.current() == ' ')
                    if (!cursor.advance(1))
                        return State::Again;

                // Read the header value
                start = cursor;
                while (!cursor.eol())
                {
                    if (!cursor.advance(1))
                        return State::Again;
                }

                if (Header::LowercaseEqualStatic(name, "cookie"))
                {
                    message->cookies_.removeAllCookies(); // removing existing cookies before
                                                          // re-adding them.
                    message->cookies_.addFromRaw(cursor.offset(start), cursor.diff(start));
                }
                else if (Header::LowercaseEqualStatic(name, "set-cookie"))
                {
                    message->cookies_.add(
                        Cookie::fromRaw(cursor.offset(start), cursor.diff(start)));
                }

                // If the header is registered with the Registry, add its strongly
                //  typed form to the headers list...
                else if (Header::Registry::instance().isRegistered(name))
                {
                    std::shared_ptr<Header::Header> header = Header::Registry::instance().makeHeader(name);
                    header->parseRaw(cursor.offset(start), cursor.diff(start));
                    message->headers_.add(header);
                }

                // But also preserve a raw header version too, regardless of whether
                //  its type was known to the Registry...
                std::string value(cursor.offset(start), cursor.diff(start));
                message->headers_.addRaw(Header::Raw(std::move(name), std::move(value)));

                // CRLF
                if (!cursor.advance(2))
                    return State::Again;

                headerRevert.ignore();
            }

            if (!cursor.advance(2))
                return State::Again;

            revert.ignore();
            return State::Next;
        }

        State BodyStep::apply(StreamCursor& cursor)
        {
            auto cl = message->headers_.tryGet<Header::ContentLength>();
            auto te = message->headers_.tryGet<Header::TransferEncoding>();

            if (cl && te)
                raise("Got mutually exclusive ContentLength and TransferEncoding header");

            if (cl)
                return parseContentLength(cursor, cl);

            if (te)
                return parseTransferEncoding(cursor, te);

            return State::Done;
        }

        State BodyStep::parseContentLength(
            StreamCursor& cursor, const std::shared_ptr<Header::ContentLength>& cl)
        {
            auto contentLength = cl->value();

            auto readBody = [&](size_t size) {
                StreamCursor::Token token(cursor);
                const size_t available = cursor.remaining();

                // We have an incomplete body, read what we can
                if (available < size)
                {
                    cursor.advance(available);
                    message->body_.append(token.rawText(), token.size());

                    bytesRead += available;

                    return false;
                }

                cursor.advance(size);
                message->body_.append(token.rawText(), token.size());
                return true;
            };

            // We already started to read some bytes but we got an incomplete payload
            if (bytesRead > 0)
            {
                // How many bytes do we still need to read ?
                const size_t remaining = static_cast<size_t>(
                    contentLength - bytesRead);
                if (!readBody(remaining))
                    return State::Again;
            }
            // This is the first time we are reading the payload
            else
            {
                message->body_.reserve(
                    static_cast<unsigned int>(contentLength));
                if (!readBody(static_cast<size_t>(contentLength)))
                    return State::Again;
            }

            bytesRead = 0;
            return State::Done;
        }

        BodyStep::Chunk::Result BodyStep::Chunk::parse(StreamCursor& cursor)
        {
            if (size == -1)
            {
                StreamCursor::Revert revert(cursor);
                StreamCursor::Token chunkSize(cursor);

                while (!cursor.eol())
                    if (!cursor.advance(1))
                        return Incomplete;

                const char* raw { chunkSize.rawText() };
                const auto* end { chunkSize.rawText() + chunkSize.size() };

                size_t sz              = 0;
                const auto parseResult = std::from_chars(raw, end, sz, 16);

                if (parseResult.ec != std::errc {} || *parseResult.ptr != '\r')
                    throw std::runtime_error("Invalid chunk size");

                // CRLF
                if (!cursor.advance(2))
                    return Incomplete;

                revert.ignore();

                size                      = sz;
                alreadyAppendedChunkBytes = 0;
            }

            if (size == 0)
                return Final;

            message->body_.reserve(size);
            StreamCursor::Token chunkData(cursor);
            const PST_SSIZE_T available = cursor.remaining();

            if (available + alreadyAppendedChunkBytes < size + 2)
            {
                cursor.advance(available);
                message->body_.append(chunkData.rawText(), available);
                alreadyAppendedChunkBytes += available;
                return Incomplete;
            }
            cursor.advance(size - alreadyAppendedChunkBytes);

            // trailing EOL
            cursor.advance(2);

            message->body_.append(chunkData.rawText(), size - alreadyAppendedChunkBytes);

            return Complete;
        }

        State BodyStep::parseTransferEncoding(
            StreamCursor& cursor, const std::shared_ptr<Header::TransferEncoding>& te)
        {
            auto encoding = te->encoding();
            if (encoding == Http::Header::Encoding::Chunked)
            {
                Chunk::Result result;
                try
                {
                    while ((result = chunk.parse(cursor)) != Chunk::Final)
                    {
                        if (result == Chunk::Incomplete)
                            return State::Again;

                        chunk.reset();
                        if (cursor.eof())
                            return State::Again;
                    }
                    chunk.reset();
                }
                catch (const std::exception& e)
                {
                    // reset chunk incase signal handled & chunk eventually reused
                    chunk.reset();
                    raise(e.what());
                }

                return State::Done;
            }
            else
            {
                raise("Unsupported Transfer-Encoding", Code::Not_Implemented);
            }
            // raise defined with [[noreturn]], so compiler knows we cannot
            // reach here
        }

        ParserBase::ParserBase(size_t maxDataSize)
            : buffer(maxDataSize)
            , cursor(&buffer)
        { }

        State ParserBase::parse()
        {
            State state;
            do
            {
                Step* step = allSteps[currentStep].get();
                state      = step->apply(cursor);
                if (state == State::Next)
                {
                    ++currentStep;
                }
            } while (state == State::Next);

            // Should be either Again or Done
            return state;
        }

        bool ParserBase::feed(const char* data, size_t len)
        {
            return buffer.feed(data, len);
        }

        void ParserBase::reset()
        {
            buffer.reset();
            cursor.reset();

            currentStep = 0;
        }

        Step* ParserBase::step()
        {
            return allSteps[currentStep].get();
        }

    } // namespace Private

    namespace Uri
    {

        Query::Query()
            : params()
        { }

        Query::Query(
            std::initializer_list<std::pair<const std::string, std::string>> params)
            : params(params)
        { }

        void Query::add(std::string name, std::string value)
        {
            params.insert(std::make_pair(std::move(name), std::move(value)));
        }

        std::optional<std::string> Query::get(const std::string& name) const
        {
            auto it = params.find(name);
            if (it == std::end(params))
                return std::nullopt;

            return std::optional<std::string>(it->second);
        }

        std::string Query::as_str() const
        {
            std::string query_url;
            for (const auto& e : params)
            {
                query_url += "&" + e.first + "=" + e.second;
            }
            if (!query_url.empty())
            {
                query_url[0] = '?'; // replace first `&` with `?`
            }
            return query_url;
        }

        bool Query::has(const std::string& name) const
        {
            return params.find(name) != std::end(params);
        }

    } // namespace Uri

    Message::Message(Version version)
        : version_(version)
    { }

    Version Message::version() const { return version_; }

    Code Message::code() const { return code_; }

    const std::string& Message::body() const { return body_; }

    std::string Message::body() { return body_; }

    const Header::Collection& Message::headers() const { return headers_; }

    Header::Collection& Message::headers() { return headers_; }

    const CookieJar& Message::cookies() const { return cookies_; }

    CookieJar& Message::cookies() { return cookies_; }

    Method Request::method() const { return method_; }

    const std::string& Request::resource() const { return resource_; }

    const Uri::Query& Request::query() const { return query_; }

    const Address& Request::address() const { return address_; }

    std::chrono::milliseconds Request::timeout() const { return timeout_; }

    Header::Encoding Request::getBestAcceptEncoding() const
    {
        const auto& maybe_header = headers().tryGet<Header::AcceptEncoding>();
        if (maybe_header == nullptr)
        {
            return Header::Encoding::Identity;
        }

        const auto& header = *maybe_header;

        for (const auto& encoding : header.encodings())
        {
            // If the qvalue is 0, the encoding is not supported by the client
            if (encodingSupported(encoding.first) && encoding.second != 0)
            {
                return encoding.first;
            }
        }

        return Header::Encoding::Identity;
    }

    Response::Response(Version version)
        : Message(version)
    { }

#ifdef LIBSTDCPP_SMARTPTR_LOCK_FIXME
    std::shared_ptr<Tcp::Peer> Request::peer() const
    {
        auto p = peer_.lock();

        if (!p)
            throw std::runtime_error("Failed to retrieve peer: Broken pipe");

        return p;
    }
#endif

    ResponseStream::ResponseStream(ResponseStream&& other)
        : response_(std::move(other.response_))
        , peer_(std::move(other.peer_))
        , buf_(std::move(other.buf_))
        , transport_(other.transport_)
        , timeout_(std::move(other.timeout_))
    { }

    ResponseStream::ResponseStream(Message&& other, std::weak_ptr<Tcp::Peer> peer,
                                   Tcp::Transport* transport, Timeout timeout,
                                   size_t streamSize, size_t maxResponseSize)
        : response_(std::move(other))
        , peer_(std::move(peer))
        , buf_(streamSize, maxResponseSize)
        , transport_(transport)
        , timeout_(std::move(timeout))
    {
        if (!writeStatusLine(response_.version(), response_.code(), buf_))
            throw Error("Response exceeded buffer size");

        if (!writeCookies(response_.cookies(), buf_))
        {
            throw Error("Response exceeded buffer size");
        }

        if (writeHeaders(response_.headers(), buf_))
        {
            std::ostream os(&buf_);
            /* @Todo @Major:
             * Correctly handle non-keep alive requests
             * Do not put Keep-Alive if version == Http::11 and request.keepAlive ==
             * true
             */
            // writeHeader<Header::Connection>(os, ConnectionControl::KeepAlive);
            // if (!os) throw Error("Response exceeded buffer size");
            writeHeader<Header::TransferEncoding>(os, Header::Encoding::Chunked);
            if (!os)
                throw Error("Response exceeded buffer size");
            os << crlf;
        }
    }

    ResponseStream& ResponseStream::operator=(ResponseStream&& other)
    {
        response_  = std::move(other.response_);
        peer_      = std::move(other.peer_);
        buf_       = std::move(other.buf_);
        transport_ = other.transport_;
        timeout_   = std::move(other.timeout_);

        return *this;
    }

    std::streamsize ResponseStream::write(const char* data, std::streamsize sz)
    {
        std::ostream os(&buf_);
        os << std::hex << sz << crlf;
        os.write(data, sz);
        os << crlf;
        return sz;
    }

    std::shared_ptr<Tcp::Peer> ResponseStream::peer() const
    {
        if (peer_.expired())
        {
            throw std::runtime_error("Write failed: Broken pipe");
        }

        return peer_.lock();
    }

    void ResponseStream::flush()
    {
        timeout_.disarm();
        auto buf = buf_.buffer();

        auto fd = peer()->fd();
        transport_->asyncWrite(fd, buf);
        transport_->flush();

        buf_.clear();
    }

    void ResponseStream::ends()
    {
        std::ostream os(&buf_);
        os << "0" << crlf;
        os << crlf;

        if (!os)
        {
            throw Error("Response exceeded buffer size");
        }

        flush();
    }

    ResponseWriter::ResponseWriter(ResponseWriter&& other)
        : response_(std::move(other.response_))
        , peer_(other.peer_)
        , buf_(std::move(other.buf_))
        , transport_(other.transport_)
        , timeout_(std::move(other.timeout_))
    { }

    ResponseWriter::ResponseWriter(Http::Version version, Tcp::Transport* transport,
                                   Handler* handler, std::weak_ptr<Tcp::Peer> peer)
        : response_(version)
        , peer_(peer)
        , buf_(DefaultStreamSize, handler->getMaxResponseSize())
        , transport_(transport)
        , timeout_(transport, version, handler, peer)
    { }

    ResponseWriter::ResponseWriter(const ResponseWriter& other)
        : response_(other.response_)
        , peer_(other.peer_)
        , buf_(DefaultStreamSize, other.buf_.maxSize())
        , transport_(other.transport_)
        , timeout_(other.timeout_)
    { }

    void ResponseWriter::setMime(const Mime::MediaType& mime)
    {
        auto ct = response_.headers().tryGet<Header::ContentType>();
        if (ct)
        {
            ct->setMime(mime);
        }
        else
        {
            response_.headers().add(std::make_shared<Header::ContentType>(mime));
        }
    }

    Async::Promise<PST_SSIZE_T> ResponseWriter::sendMethodNotAllowed(
        const std::vector<Http::Method>& supportedMethods)
    {
        response_.code_ = Http::Code::Method_Not_Allowed;
        response_.headers().add(
            std::make_shared<Http::Header::Allow>(supportedMethods));
        const std::string& body = codeString(Pistache::Http::Code::Method_Not_Allowed);
        return putOnWire(body.c_str(), body.size());
    }

    Async::Promise<PST_SSIZE_T> ResponseWriter::send(Code code, const std::string& body,
                                                     const Mime::MediaType& mime)
    {
        return sendImpl(code, body.c_str(), body.size(), mime);
    }

    Async::Promise<PST_SSIZE_T> ResponseWriter::send(Code code, const char* data,
                                                     const size_t size,
                                                     const Mime::MediaType& mime)
    {
        return sendImpl(code, data, size, mime);
    }

    Async::Promise<PST_SSIZE_T> ResponseWriter::sendImpl(Code code, const char* data,
                                                         const size_t size,
                                                         const Mime::MediaType& mime)
    {
        if (!peer_.expired())
        {
            auto curPeer = peer_.lock();
            curPeer->setIdle(true); // change peer state to idle

            // It will result in double free
            // Http::Handler::getParser(curPeer)->reset(); // reset the timeout time
        }

        response_.code_ = code;

        if (mime.isValid())
        {
            auto contentType = headers().tryGet<Header::ContentType>();
            if (contentType)
            {
                contentType->setMime(mime);
            }
            else
            {
                headers().add(std::make_shared<Header::ContentType>(mime));
            }
        }

        // Compress data, if necessary, before sending over wire to user...
        switch (contentEncoding_)
        {

#ifdef PISTACHE_USE_CONTENT_ENCODING_BROTLI
        // User requested Brotli compression...
        case Http::Header::Encoding::Br: {

            // Location for size of compressed buffer, initially set to upper
            //  bound on the data after its been compressed...
            size_t compressedSize = ::BrotliEncoderMaxCompressedSize(size);

            // Failed...
            if (compressedSize == 0)
                throw std::runtime_error("BrotliEncoderMaxCompressedSize() failed");

            // Allocate a smart buffer to contain compressed data...
            std::unique_ptr compressedData = std::make_unique<std::byte[]>(compressedSize);

            // Compress data. The encoder expects compressedSize to initially be
            //  the size of the output buffer. After it completes writing it
            //  will update its value to reflect actual size used...
            const auto compressionStatus = ::BrotliEncoderCompress(
                contentEncodingBrotliLevel_,
                BROTLI_DEFAULT_WINDOW,
                BROTLI_DEFAULT_MODE,
                size,
                reinterpret_cast<const uint8_t*>(data),
                &compressedSize,
                reinterpret_cast<uint8_t*>(compressedData.get()));

            // Failed...
            if (compressionStatus != BROTLI_TRUE)
                throw std::runtime_error("BrotliEncoderCompress() failed");

            // Notify client to expect Brotli compressed response...
            headers().add<Http::Header::ContentEncoding>(
                Http::Header::Encoding::Br);

            // Send compressed data back to client...
            return putOnWire(
                reinterpret_cast<const char*>(compressedData.get()),
                compressedSize);
        }
#endif

#ifdef PISTACHE_USE_CONTENT_ENCODING_ZSTD

        case Http::Header::Encoding::Zstd: {
            size_t estimated_size = ZSTD_compressBound(size);
            // Allocate a smart buffer to contain compressed data...
            std::unique_ptr compressedData = std::make_unique<std::byte[]>(estimated_size);

            auto compress_size = ZSTD_compress(reinterpret_cast<void*>(compressedData.get()), estimated_size,
                                               data, size, contentEncodingZstdLevel_);
            if (ZSTD_isError(compress_size))
            {
                throw std::runtime_error(
                    std::string("failed to compress data to ZSTD on ZSTD_compress(), returning: ") + std::to_string(compress_size));
            }
            headers().add<Http::Header::ContentEncoding>(
                Http::Header::Encoding::Zstd);

            // Send compressed data back to client...
            return putOnWire(
                reinterpret_cast<const char*>(compressedData.get()),
                compress_size);
        }

#endif

#ifdef PISTACHE_USE_CONTENT_ENCODING_DEFLATE
        // User requested deflate compression...
        case Http::Header::Encoding::Deflate: {

            // Compute upper bound on size of expected compressed data. This
            //  will be updated by compress2()...
            uLongf compressedSize = static_cast<uLongf>(::compressBound(static_cast<uLong>(size)));

            // Allocate a smart buffer to contain compressed data...
            std::unique_ptr compressedData = std::make_unique<std::byte[]>(compressedSize);

            // Compress user data at requested level...
            const auto compressionStatus = ::compress2(
                reinterpret_cast<unsigned char*>(compressedData.get()),
                &compressedSize,
                reinterpret_cast<const unsigned char*>(data),
                static_cast<uLong>(size),
                contentEncodingDeflateLevel_);

            // Failed...
            if (compressionStatus != Z_OK)
                throw std::runtime_error(
                    std::string("compress2() failed, returning: ") + std::to_string(compressionStatus));

            // Notify client to expect deflate compressed response...
            headers().add<Http::Header::ContentEncoding>(
                Http::Header::Encoding::Deflate);

            // Send compressed data back to client...
            return putOnWire(
                reinterpret_cast<const char*>(compressedData.get()),
                compressedSize);
        }
#endif
        // No compression requested. Send uncompressed data to client...
        case Http::Header::Encoding::Identity:
            return putOnWire(data, size);

        // Unknown...
        default:
            throw std::runtime_error("User requested unknown content encoding.");
        }
    }

    ResponseStream ResponseWriter::stream(Code code, size_t streamSize)
    {
        response_.code_ = code;

        return ResponseStream(std::move(response_), peer_, transport_,
                              std::move(timeout_), streamSize, buf_.maxSize());
    }

    const CookieJar& ResponseWriter::cookies() const { return response_.cookies(); }

    CookieJar& ResponseWriter::cookies() { return response_.cookies(); }

    const Header::Collection& ResponseWriter::headers() const
    {
        return response_.headers();
    }

    Header::Collection& ResponseWriter::headers() { return response_.headers(); }

    Timeout& ResponseWriter::timeout() { return timeout_; }

    std::shared_ptr<Tcp::Peer> ResponseWriter::peer() const
    {
        if (peer_.expired())
        {
            throw std::runtime_error("Write failed: Broken pipe");
        }

        return peer_.lock();
    }

    DynamicStreamBuf* ResponseWriter::rdbuf() { return &buf_; }

    DynamicStreamBuf* ResponseWriter::rdbuf(DynamicStreamBuf* /*other*/)
    {
        throw std::domain_error("Unimplemented");
    }

    ResponseWriter ResponseWriter::clone() const { return ResponseWriter(*this); }

    Async::Promise<PST_SSIZE_T> ResponseWriter::putOnWire(const char* data,
                                                          size_t len)
    {
        try
        {
            std::ostream os(&buf_);

#define PST_OUT(...)                                      \
    do                                                    \
    {                                                     \
        __VA_ARGS__;                                      \
        if (!os)                                          \
        {                                                 \
            return Async::Promise<PST_SSIZE_T>::rejected( \
                Error("Response exceeded buffer size"));  \
        }                                                 \
    } while (0);

            PST_OUT(writeStatusLine(response_.version(), response_.code(), buf_));
            PST_OUT(writeHeaders(response_.headers(), buf_));
            PST_OUT(writeCookies(response_.cookies(), buf_));

            /* @Todo @Major:
             * Correctly handle non-keep alive requests
             * Do not put Keep-Alive if version == Http::11 and request.keepAlive ==
             * true
             */
            // PST_OUT(writeHeader<Header::Connection>(os, ConnectionControl::KeepAlive));
            PST_OUT(writeHeader<Header::ContentLength>(os, len));

            PST_OUT(os << crlf);

            if (len > 0)
            {
                PST_OUT(os.write(data, len));
            }

            auto buffer = buf_.buffer();
            sent_bytes_ += buffer.size();

            timeout_.disarm();

#undef PST_OUT

            auto fd = peer()->fd();

            return transport_->asyncWrite(fd, buffer)
                .then<std::function<Async::Promise<PST_SSIZE_T>(PST_SSIZE_T)>,
                      std::function<void(std::exception_ptr&)>>(
<<<<<<< HEAD
                    [](ssize_t data) {
                        return Async::Promise<ssize_t>::resolved(data);
                    },

                    [](std::exception_ptr& eptr) {
                        return Async::Promise<ssize_t>::rejected(eptr);
=======
                    [=](PST_SSIZE_T data) {
                        return Async::Promise<PST_SSIZE_T>::resolved(data);
                    },

                    [=](std::exception_ptr& eptr) {
                        return Async::Promise<PST_SSIZE_T>::rejected(eptr);
>>>>>>> f457fd37
                    });
        }
        catch (const std::runtime_error& e)
        {
            return Async::Promise<PST_SSIZE_T>::rejected(e);
        }
    }

    // Compress using the requested content encoding, if supported, before
    //  sending bits to client. User responsible for setting Content-Encoding
    //  header...
    void ResponseWriter::setCompression(const Pistache::Http::Header::Encoding _contentEncoding)
    {
        switch (_contentEncoding)
        {

#ifdef PISTACHE_USE_CONTENT_ENCODING_BROTLI
        // Application requested Brotli compression...
        case Http::Header::Encoding::Br:
            contentEncoding_ = Http::Header::Encoding::Br;
            break;
#endif

#ifdef PISTACHE_USE_CONTENT_ENCODING_ZSTD
        case Http::Header::Encoding::Zstd:
            contentEncoding_ = Http::Header::Encoding::Zstd;
            break;
#endif

#ifdef PISTACHE_USE_CONTENT_ENCODING_DEFLATE
        // Application requested deflate compression...
        case Http::Header::Encoding::Deflate:
            contentEncoding_ = Http::Header::Encoding::Deflate;
            break;
#endif

        // Application requested identity encoding which means no compression...
        case Http::Header::Encoding::Identity:
            contentEncoding_ = Http::Header::Encoding::Identity;
            break;

        // Any other type is not supported...
        default:
            throw std::runtime_error("Unsupported content encoding compression requested.");
        }
    }

    Async::Promise<PST_SSIZE_T> serveFile(ResponseWriter& writer,
                                          const std::string& fileName,
                                          const Mime::MediaType& contentType)
    {
        struct stat sb;

        int fd = PST_FILE_OPEN(fileName.c_str(), PST_O_RDONLY);
        if (fd == -1)
        {
            PST_DECL_SE_ERR_P_EXTRA;
            std::string str_error(PST_STRERROR_R_ERRNO);
            if (errno == ENOENT)
            {
                throw HttpError(Http::Code::Not_Found, std::move(str_error));
            }
            // eles if TODO
            /* @Improvement: maybe could we check for errno here and emit a different
       error message
    */
            else
            {
                throw HttpError(Http::Code::Internal_Server_Error, std::move(str_error));
            }
        }

        int res = ::fstat(fd, &sb);

        PST_FILE_CLOSE(fd); // Done with fd, close before error can be thrown
        if (res == -1)
        {
            throw HttpError(Code::Internal_Server_Error, "");
        }

        auto* buf = writer.rdbuf();

        std::ostream os(buf);

#define PST_OUT(...)                                      \
    do                                                    \
    {                                                     \
        __VA_ARGS__;                                      \
        if (!os)                                          \
        {                                                 \
            return Async::Promise<PST_SSIZE_T>::rejected( \
                Error("Response exceeded buffer size"));  \
        }                                                 \
    } while (0);

        auto setContentType = [&](const Mime::MediaType& contentType) {
            auto& headers = writer.headers();
            auto ct       = headers.tryGet<Header::ContentType>();
            if (ct)
                ct->setMime(contentType);
            else
                headers.add<Header::ContentType>(contentType);
        };

        PST_OUT(writeStatusLine(writer.response_.version(), Http::Code::Ok, *buf));
        if (contentType.isValid())
        {
            setContentType(contentType);
        }
        else
        {
            auto mime = Mime::MediaType::fromFile(fileName.c_str());
            if (mime.isValid())
                setContentType(mime);
        }

        PST_OUT(writeHeaders(writer.headers(), *buf));

        const size_t len = static_cast<size_t>(sb.st_size);

        PST_OUT(writeHeader<Header::ContentLength>(os, len));

        PST_OUT(os << crlf);

        auto* transport = writer.transport_;
        auto peer       = writer.peer();
        auto sockFd     = peer->fd(); // may be PS_FD_EMPTY

        auto buffer = buf->buffer();
        return transport->asyncWrite(sockFd, buffer,
#ifdef _USE_LIBEVENT_LIKE_APPLE
                                     0, // MSG_MORE unsupported in macos sendmsg
                                        // Instead, we set TCP_NOPUSH via
                                        // setsockopt (see "man tcp").
                                     true // use msg_more_style
#else
                                     MSG_MORE
#endif
                                     )
            .then(
                [=](PST_SSIZE_T) {
                    return transport->asyncWrite(sockFd, FileBuffer(fileName));
                },
                Async::Throw);

#undef PST_OUT
    }

    Private::ParserImpl<Http::Request>::ParserImpl(size_t maxDataSize)
        : ParserBase(maxDataSize)
        , request()
        , time_(std::chrono::steady_clock::now())
    {
        allSteps[0] = std::make_unique<RequestLineStep>(&request);
        allSteps[1] = std::make_unique<HeadersStep>(&request);
        allSteps[2] = std::make_unique<BodyStep>(&request);
    }

    void Private::ParserImpl<Http::Request>::reset()
    {
        ParserBase::reset();

        request = Request();
        time_   = std::chrono::steady_clock::now();
    }

    Private::ParserImpl<Http::Response>::ParserImpl(size_t maxDataSize)
        : ParserBase(maxDataSize)
        , response()
    {
        allSteps[0] = std::make_unique<ResponseLineStep>(&response);
        allSteps[1] = std::make_unique<HeadersStep>(&response);
        allSteps[2] = std::make_unique<BodyStep>(&response);
    }

    void Handler::onInput(const char* buffer, size_t len,
                          const std::shared_ptr<Tcp::Peer>& peer)
    {
        PS_TIMEDBG_START_ARGS("input len %u", len);

        auto parser   = getParser(peer);
        auto& request = parser->request;
        try
        {
            if (!parser->feed(buffer, len))
            {
                PS_LOG_DEBUG("parser returned false");

                parser->reset();
                throw HttpError(Code::Request_Entity_Too_Large,
                                "Request exceeded maximum buffer size");
            }

            auto state = parser->parse();

            if (state == Private::State::Done)
            {
                PS_LOG_DEBUG("Creating response");

                ResponseWriter response(request.version(), transport(), this, peer);

#ifdef LIBSTDCPP_SMARTPTR_LOCK_FIXME
                request.associatePeer(peer);
#endif

                request.copyAddress(peer->address());

                auto connection = request.headers().tryGet<Header::Connection>();

                if (connection)
                {
                    PS_LOG_DEBUG("Response connection control");

                    response.headers().add<Header::Connection>(connection->control());
                }
                else
                {
                    PS_LOG_DEBUG("Response connection close");

                    response.headers().add<Header::Connection>(ConnectionControl::Close);
                }

                PS_LOG_DEBUG("Calling peer->setIdle");
                peer->setIdle(false); // change peer state to not idle

                PS_LOG_DEBUG("Calling onRequest");
                onRequest(request, std::move(response));

                PS_LOG_DEBUG("Calling parser->reset");
                parser->reset();
            }
        }
        catch (const HttpError& err)
        {
            PS_LOG_DEBUG("HTTP Error");

            ResponseWriter response(request.version(), transport(), this, peer);
            response.send(static_cast<Code>(err.code()), err.reason());
            parser->reset();
        }

        catch (const std::exception& e)
        {
            PS_LOG_DEBUG("HTTP exception");

            ResponseWriter response(request.version(), transport(), this, peer);
            response.send(Code::Internal_Server_Error, e.what());
            parser->reset();
        }
    }

    void Handler::onConnection(const std::shared_ptr<Tcp::Peer>& peer)
    {
        peer->putData(ParserData, std::make_shared<RequestParser>(maxRequestSize_));
    }

    void Handler::onTimeout(const Request& /*request*/,
                            ResponseWriter response)
    {
        response.send(Code::Request_Timeout);
    }

    Timeout::~Timeout() { disarm(); }

    void Timeout::disarm()
    {
        if (transport && armed)
        {
            transport->disarmTimer(timerFd);
        }
    }

    bool Timeout::isArmed() const { return armed; }

    Timeout::Timeout(Tcp::Transport* transport_, Http::Version version, Handler* handler_,
                     std::weak_ptr<Tcp::Peer> peer_)
        : handler(handler_)
        , version(version)
        , transport(transport_)
        , armed(false)
        , timerFd(PS_FD_EMPTY)
        , peer(peer_)
    { }

    void Timeout::onTimeout(uint64_t /*numWakeup*/)
    {
        auto sp = peer.lock();
        if (!sp)
            return;

        ResponseWriter response(version, transport, handler, peer);
        auto parser         = Handler::getParser(sp);
        const auto& request = parser->request;
        handler->onTimeout(request, std::move(response));
    }

    void Handler::setMaxRequestSize(size_t value) { maxRequestSize_ = value; }

    size_t Handler::getMaxRequestSize() const { return maxRequestSize_; }

    void Handler::setMaxResponseSize(size_t value) { maxResponseSize_ = value; }

    size_t Handler::getMaxResponseSize() const { return maxResponseSize_; }

    std::shared_ptr<RequestParser>
    Handler::getParser(const std::shared_ptr<Tcp::Peer>& peer)
    {
        return std::static_pointer_cast<RequestParser>(peer->getData(ParserData));
    }

} // namespace Pistache::Http<|MERGE_RESOLUTION|>--- conflicted
+++ resolved
@@ -1099,21 +1099,12 @@
             return transport_->asyncWrite(fd, buffer)
                 .then<std::function<Async::Promise<PST_SSIZE_T>(PST_SSIZE_T)>,
                       std::function<void(std::exception_ptr&)>>(
-<<<<<<< HEAD
-                    [](ssize_t data) {
-                        return Async::Promise<ssize_t>::resolved(data);
-                    },
-
-                    [](std::exception_ptr& eptr) {
-                        return Async::Promise<ssize_t>::rejected(eptr);
-=======
-                    [=](PST_SSIZE_T data) {
+                    [](PST_SSIZE_T data) {
                         return Async::Promise<PST_SSIZE_T>::resolved(data);
                     },
 
-                    [=](std::exception_ptr& eptr) {
+                    [](std::exception_ptr& eptr) {
                         return Async::Promise<PST_SSIZE_T>::rejected(eptr);
->>>>>>> f457fd37
                     });
         }
         catch (const std::runtime_error& e)
