--- conflicted
+++ resolved
@@ -78,7 +78,6 @@
   return fd_;
 }
 
-<<<<<<< HEAD
 void Peer::putData(std::string name, std::shared_ptr<void> data) {
   auto it = data_.find(name);
   if (it != std::end(data_)) {
@@ -101,20 +100,8 @@
   auto it = data_.find(name);
   if (it == std::end(data_))
     return nullptr;
-=======
-void Peer::setParser(std::shared_ptr<Http::RequestParser> parser) {
-  parser_ = parser;
-}
 
-std::shared_ptr<Http::RequestParser> Peer::getParser() const { return parser_; }
-
-Http::Request &Peer::request() {
-  if (!parser_) {
-    throw std::runtime_error("The peer has no associated parser");
-  }
->>>>>>> 0d09ab98
-
-  return parser_->request;
+  return it->second;
 }
 
 Async::Promise<ssize_t> Peer::send(const RawBuffer &buffer, int flags) {
