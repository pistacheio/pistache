/* peer.cc
   Mathieu Stefani, 12 August 2015

*/

#include <iostream>
#include <stdexcept>

#include <arpa/inet.h>
#include <netdb.h>
#include <sys/socket.h>
#include <sys/types.h>

#include <pistache/async.h>
#include <pistache/peer.h>
#include <pistache/transport.h>

namespace Pistache::Tcp
{
<<<<<<< HEAD

    std::atomic<size_t> idCounter { 0 };

    namespace
    {
        struct ConcretePeer : Peer
=======
    namespace Tcp
    {
        namespace
        {
            struct ConcretePeer : Peer
            {
                ConcretePeer() = default;
                ConcretePeer(Fd fd, const Address& addr, void* ssl)
                    : Peer(fd, addr, ssl)
                { }
            };
        } // namespace

        Peer::Peer(Fd fd, const Address& addr, void* ssl)
            : fd_(fd)
            , addr(addr)
            , ssl_(ssl)
            , id_(getUniqueId())
        { }

        Peer::~Peer()
>>>>>>> 5b8ec5d5
        {
            ConcretePeer() = default;
            ConcretePeer(Fd fd, const Address& addr, void* ssl)
                : Peer(fd, addr, ssl)
            { }
        };
    } // namespace

    Peer::Peer(Fd fd, const Address& addr, void* ssl)
        : fd_(fd)
        , addr(addr)
        , ssl_(ssl)
        , id_(idCounter++)
    { }

    Peer::~Peer()
    {
#ifdef PISTACHE_USE_SSL
        if (ssl_)
            SSL_free(static_cast<SSL*>(ssl_));
#endif /* PISTACHE_USE_SSL */
    }

    std::shared_ptr<Peer> Peer::Create(Fd fd, const Address& addr)
    {
        return std::make_shared<ConcretePeer>(fd, addr, nullptr);
    }

    std::shared_ptr<Peer> Peer::CreateSSL(Fd fd, const Address& addr, void* ssl)
    {
        return std::make_shared<ConcretePeer>(fd, addr, ssl);
    }

    const Address& Peer::address() const { return addr; }

    const std::string& Peer::hostname()
    {
        if (hostname_.empty())
        {
            char host[NI_MAXHOST];
            struct sockaddr_in sa;
            sa.sin_family = AF_INET;
            if (inet_pton(AF_INET, addr.host().c_str(), &sa.sin_addr) == 0)
            {
                hostname_ = addr.host();
            }
            else
            {
                if (!getnameinfo(reinterpret_cast<struct sockaddr*>(&sa), sizeof(sa), host, sizeof(host),
                                 nullptr, 0 // Service info
                                 ,
                                 NI_NAMEREQD // Raise an error if name resolution failed
                                 ))
                {
                    hostname_.assign(static_cast<char*>(host));
                }
            }
        }
        return hostname_;
    }

    void* Peer::ssl() const { return ssl_; }
    size_t Peer::getID() const { return id_; }

    int Peer::fd() const
    {
        if (fd_ == -1)
        {
            throw std::runtime_error("The peer has no associated fd");
        }

        return fd_;
    }

    void Peer::putData(std::string name, std::shared_ptr<void> data)
    {
        auto it = data_.find(name);
        if (it != std::end(data_))
        {
            throw std::runtime_error("The data already exists");
        }

        data_.insert(std::make_pair(std::move(name), std::move(data)));
    }

    std::shared_ptr<void> Peer::getData(std::string name) const
    {
        auto data = tryGetData(std::move(name));
        if (data == nullptr)
        {
            throw std::runtime_error("The data does not exist");
        }

        return data;
    }

    std::shared_ptr<void> Peer::tryGetData(const std::string name) const
    {
        auto it = data_.find(name);
        if (it == std::end(data_))
            return nullptr;

        return it->second;
    }

<<<<<<< HEAD
    Async::Promise<ssize_t> Peer::send(const RawBuffer& buffer, int flags)
    {
        return transport()->asyncWrite(fd_, buffer, flags);
    }
=======
        std::ostream& operator<<(std::ostream& os, Peer& peer)
        {
            const auto& addr = peer.address();
            os << "Peer " << &peer << " (id=" << peer.getID() << ", address=" << addr
               << ", hostname=" << peer.hostname() << ", fd=" << peer.fd() << ")";
            return os;
        }
>>>>>>> 5b8ec5d5

    std::ostream& operator<<(std::ostream& os, Peer& peer)
    {
        const auto& addr = peer.address();
        os << "Peer with ID=" << peer.getID() << " (address=" << addr
           << ", hostname=" << peer.hostname() << ", fd=" << peer.fd() << ")";
        return os;
    }

    void Peer::associateTransport(Transport* transport) { transport_ = transport; }

    Transport* Peer::transport() const
    {
        if (!transport_)
            throw std::logic_error("Orphaned peer");

        return transport_;
    }

<<<<<<< HEAD
} // namespace Pistache::Tcp
=======
        size_t Peer::getUniqueId()
        {
            static std::atomic<size_t> idCounter { 0 };
            return idCounter++;
        }

    } // namespace Tcp
} // namespace Pistache
>>>>>>> 5b8ec5d5
<|MERGE_RESOLUTION|>--- conflicted
+++ resolved
@@ -17,36 +17,9 @@
 
 namespace Pistache::Tcp
 {
-<<<<<<< HEAD
-
-    std::atomic<size_t> idCounter { 0 };
-
     namespace
     {
         struct ConcretePeer : Peer
-=======
-    namespace Tcp
-    {
-        namespace
-        {
-            struct ConcretePeer : Peer
-            {
-                ConcretePeer() = default;
-                ConcretePeer(Fd fd, const Address& addr, void* ssl)
-                    : Peer(fd, addr, ssl)
-                { }
-            };
-        } // namespace
-
-        Peer::Peer(Fd fd, const Address& addr, void* ssl)
-            : fd_(fd)
-            , addr(addr)
-            , ssl_(ssl)
-            , id_(getUniqueId())
-        { }
-
-        Peer::~Peer()
->>>>>>> 5b8ec5d5
         {
             ConcretePeer() = default;
             ConcretePeer(Fd fd, const Address& addr, void* ssl)
@@ -59,7 +32,7 @@
         : fd_(fd)
         , addr(addr)
         , ssl_(ssl)
-        , id_(idCounter++)
+        , id_(getUniqueId())
     { }
 
     Peer::~Peer()
@@ -152,25 +125,15 @@
         return it->second;
     }
 
-<<<<<<< HEAD
     Async::Promise<ssize_t> Peer::send(const RawBuffer& buffer, int flags)
     {
         return transport()->asyncWrite(fd_, buffer, flags);
     }
-=======
-        std::ostream& operator<<(std::ostream& os, Peer& peer)
-        {
-            const auto& addr = peer.address();
-            os << "Peer " << &peer << " (id=" << peer.getID() << ", address=" << addr
-               << ", hostname=" << peer.hostname() << ", fd=" << peer.fd() << ")";
-            return os;
-        }
->>>>>>> 5b8ec5d5
 
     std::ostream& operator<<(std::ostream& os, Peer& peer)
     {
         const auto& addr = peer.address();
-        os << "Peer with ID=" << peer.getID() << " (address=" << addr
+        os << "Peer " << &peer << " (id=" << peer.getID() << ", address=" << addr
            << ", hostname=" << peer.hostname() << ", fd=" << peer.fd() << ")";
         return os;
     }
@@ -185,15 +148,10 @@
         return transport_;
     }
 
-<<<<<<< HEAD
-} // namespace Pistache::Tcp
-=======
-        size_t Peer::getUniqueId()
-        {
-            static std::atomic<size_t> idCounter { 0 };
-            return idCounter++;
-        }
+    size_t Peer::getUniqueId()
+    {
+        static std::atomic<size_t> idCounter{0};
+        return idCounter++;
+    }
 
-    } // namespace Tcp
-} // namespace Pistache
->>>>>>> 5b8ec5d5
+} // namespace Pistache::Tcp