--- conflicted
+++ resolved
@@ -1,6 +1,6 @@
 /* router.cc
    Mathieu Stefani, 05 janvier 2016
-
+   
    Rest routing implementation
 */
 
@@ -23,7 +23,7 @@
 }
 
 bool
-Request::hasParam(const std::string& name) const {
+Request::hasParam(std::string name) const {
     auto it = std::find_if(params_.begin(), params_.end(), [&](const TypedParam& param) {
             return param.name() == name;
     });
@@ -32,9 +32,9 @@
 }
 
 TypedParam
-Request::param(const std::string& name) const {
+Request::param(std::string name) const {
     auto it = std::find_if(params_.begin(), params_.end(), [&](const TypedParam& param) {
-            return param.name() == name;
+            return param.name() == std::string_view(name.data(), name.length());
     });
 
     if (it == std::end(params_)) {
@@ -58,93 +58,156 @@
     return splats_;
 }
 
-Route::Fragment::Fragment(std::string value)
-{
-    if (value.empty())
-        throw std::runtime_error("Invalid empty fragment");
-
-    init(std::move(value));
-}
-
-bool
-Route::Fragment::match(const std::string& raw) const {
-    if (flags.hasFlag(Flag::Fixed)) {
-        return raw == value_;
-    }
-    else if (flags.hasFlag(Flag::Parameter) || flags.hasFlag(Flag::Splat)) {
-        return true;
-    }
-
-    return false;
-}
-
-bool
-Route::Fragment::match(const Fragment& other) const {
-    return match(other.value());
-}
-
-void
-Route::Fragment::init(std::string value) {
-    if (value[0] == ':')
-        flags.setFlag(Flag::Parameter);
-    else if (value[0] == '*') {
-        if (value.size() > 1)
+FragmentTreeNode::FragmentTreeNode(): resourceRef_(), fixed_(), param_(), optional_(), splat_(), route_() {
+    std::shared_ptr<char> ptr(new char[1], std::default_delete<char[]>());
+    ptr.get()[0] = '/';
+    resourceRef_.swap(ptr);
+}
+
+FragmentTreeNode::FragmentTreeNode(const std::shared_ptr<char> &resourceReference) :
+        resourceRef_(resourceReference), fixed_(), param_(), optional_(), splat_(), route_() { }
+
+FragmentTreeNode::FragmentType
+FragmentTreeNode::getFragmentType(const std::string_view &fragment) {
+
+    auto optpos = fragment.find('?');
+    if (fragment[0] == ':') {
+        if (optpos != std::string_view::npos) {
+            if (optpos != fragment.length() - 1) {
+                throw std::runtime_error("? should be at the end of the string");
+            }
+            return FragmentType::Optional;
+        }
+        return FragmentType::Param;
+    } else if (fragment[0] == '*') {
+        if (fragment.length() > 1) {
             throw std::runtime_error("Invalid splat parameter");
-        flags.setFlag(Flag::Splat);
-    }
-    else {
-        flags.setFlag(Flag::Fixed);
-    }
-
-    // Let's search for any '?'
-    auto pos = value.find('?');
-    if (pos != std::string::npos) {
-        if (value[0] != ':')
-            throw std::runtime_error("Only optional parameters are currently supported");
-
-        if (pos != value.size() - 1)
-            throw std::runtime_error("? should be at the end of the string");
-
-        value_ = value.substr(0, pos);
-        flags.setFlag(Flag::Optional);
+        }
+        return FragmentType::Splat;
+    }
+
+    if (optpos != std::string_view::npos) {
+        throw std::runtime_error("Only optional parameters are currently supported");
+    }
+
+    return FragmentType::Fixed;
+
+}
+
+void
+FragmentTreeNode::addRoute(const std::string_view &path,
+                           const Route::Handler &handler,
+                           const std::shared_ptr<char> &resourceReference) {
+    if (path.length() == 0) {
+        throw std::runtime_error("Invalid zero-length URL.");
+    }
+    std::string_view currPath;
+    if (path.rfind('/') == path.length() - 1) {
+        currPath = path.substr(0, path.length() - 1);
     } else {
-        value_ = std::move(value);
-    }
-
-    checkInvariant();
-}
-
-void
-Route::Fragment::checkInvariant() const {
-    auto check = [this](std::initializer_list<Flag> exclusiveFlags) {
-        for (auto flag: exclusiveFlags) {
-            if (!flags.hasFlag(flag)) return;
-        }
-
-        throw std::logic_error(
-                std::string("Invariant violated: invalid combination of flags for fragment ") + value_);
-    };
-
-    check({ Flag::Fixed, Flag::Optional });
-    check({ Flag::Fixed, Flag::Parameter });
-    check({ Flag::Splat, Flag::Fixed });
-    check({ Flag::Splat, Flag::Optional });
-    check({ Flag::Splat, Flag::Parameter });
-}
-
-std::vector<Route::Fragment>
-Route::Fragment::fromUrl(const std::string& url) {
-    std::vector<Route::Fragment> fragments;
-
-    std::istringstream iss(url);
-    std::string p;
-
-    while (std::getline(iss, p, '/')) {
-        if (p.empty()) continue;
-
-        fragments.push_back(Fragment(std::move(p)));
-    }
-<<<<<<< HEAD
+        currPath = path;
+    }
+    if (currPath.find('/') == std::string_view::npos) { // current leaf requested
+        if (route_ != nullptr) {
+            throw std::runtime_error("Requested route already exist.");
+        } else {
+            route_ = std::make_shared<Route>(handler);
+        }
+    } else { // recursion to correct descendant
+        const auto pos = currPath.find('/', 1);
+        const auto next = (pos == std::string_view::npos) ? currPath.substr(1) : currPath.substr(pos); // complete lower path
+        auto mid = (pos == std::string_view::npos) ? currPath.substr(1) : currPath.substr(1, currPath.find('/', pos) - 1); // middle resource name
+
+        std::unordered_map<std::string_view, std::shared_ptr<FragmentTreeNode>> *collection;
+        const auto fragmentType = getFragmentType(mid);
+        switch (fragmentType) {
+            case FragmentType::Fixed:
+                collection = &fixed_;
+                break;
+            case FragmentType::Param:
+                collection = &param_;
+                break;
+            case FragmentType::Optional:
+                mid = mid.substr(0, mid.length() - 1);
+                collection = &optional_;
+                break;
+            case FragmentType::Splat:
+                if (splat_ == nullptr) {
+                    splat_ = std::make_shared<FragmentTreeNode>(resourceReference);
+                }
+                splat_->addRoute(next, handler, resourceReference);
+                return;
+        }
+
+
+        if (collection->count(mid) == 0) { // direct subpath does not exist
+            collection->insert(std::make_pair(mid, std::make_shared<FragmentTreeNode>(resourceReference)));
+        }
+        collection->at(mid)->addRoute(next, handler, resourceReference);
+    }
+}
+
+bool Pistache::Rest::FragmentTreeNode::removeRoute(const std::string_view &path) {
+    if (path.length() == 0) {
+        throw std::runtime_error("Invalid zero-length URL.");
+    }
+    std::string_view currPath;
+    if (path.rfind('/') == path.length() - 1) {
+        currPath = path.substr(0, path.length());
+    } else {
+        currPath = path;
+    }
+    if (currPath.find('/') == std::string_view::npos) { // current leaf requested
+        route_.reset();
+    } else { // recursion to correct descendant
+        const auto pos = currPath.find('/', 1);
+        const auto next = (pos == std::string_view::npos) ? currPath.substr(1) : currPath.substr(pos); // complete lower path
+        auto mid = (pos == std::string_view::npos) ? currPath.substr(1) : currPath.substr(1, currPath.find('/', pos) - 1); // middle resource name
+        std::unordered_map<std::string_view, std::shared_ptr<FragmentTreeNode>> *collection;
+
+        auto fragmentType = getFragmentType(mid);
+        switch (fragmentType) {
+            case FragmentType::Fixed:
+                collection = &fixed_;
+                break;
+            case FragmentType::Param:
+                collection = &param_;
+                break;
+            case FragmentType::Optional:
+                mid = mid.substr(0, mid.length() - 1);
+                collection = &optional_;
+                break;
+            case FragmentType::Splat:
+                return splat_->removeRoute(next);
+        }
+
+        try {
+            const bool removable = collection->at(mid)->removeRoute(next);
+            if (removable) {
+                collection->erase(mid);
+            }
+        } catch (const std::out_of_range &) {
+            throw std::runtime_error("Requested does not exist.");
+        }
+    }
+    return fixed_.empty() && param_.empty() &&
+           optional_.empty() && splat_ == nullptr && route_ == nullptr;
+}
+
+std::tuple<std::shared_ptr<Route>, std::vector<TypedParam>, std::vector<TypedParam>>
+Pistache::Rest::FragmentTreeNode::findRoute(
+        const std::string_view &path,
+        std::vector<TypedParam> &params,
+        std::vector<TypedParam> &splats) const {
+    if (path.length() == 0) {
+        throw std::runtime_error("Invalid zero-length URL.");
+    }
+    std::string_view currPath;
+    if (path.rfind('/') == path.length() - 1) {
+        currPath = path.substr(0, path.length() - 1);
+    } else {
+        currPath = path;
+    }
     if (currPath.find('/') == std::string_view::npos) { // current leaf requested, or empty final optional
         // in case of more than one optional at this point, as it is an ambuiguity,
         // it is resolved by using the first optional
@@ -163,67 +226,52 @@
             auto route = std::get<0>(result);
             if (route != nullptr) return result;
         }
-=======
->>>>>>> 1931d904
-
-    return fragments;
-}
-
-bool
-Route::Fragment::isParameter() const {
-    return flags.hasFlag(Flag::Parameter);
-}
-
-bool
-Route::Fragment::isOptional() const {
-    return isParameter() && flags.hasFlag(Flag::Optional);
-}
-
-bool
-Route::Fragment::isSplat() const {
-    return flags.hasFlag(Flag::Splat);
-}
-
-std::tuple<bool, std::vector<TypedParam>, std::vector<TypedParam>>
-Route::match(const Http::Request& req) const
-{
-    return match(req.resource());
-}
-
-std::tuple<bool, std::vector<TypedParam>, std::vector<TypedParam>>
-Route::match(const std::string& req) const
-{
-    static const auto NoMatch = std::make_tuple(false, std::vector<TypedParam>(), std::vector<TypedParam>());
-
-    auto reqFragments = Fragment::fromUrl(req);
-    if (reqFragments.size() > fragments_.size())
-        return NoMatch;
-
+
+        for (const auto &param: param_) {
+            params.emplace_back(param.first, mid);
+            auto result = param.second->findRoute(next, params, splats);
+
+            auto route = std::get<0>(result);
+            if (route != nullptr) return result;
+            else params.pop_back();
+        }
+
+        for (const auto &optional: optional_) {
+            params.emplace_back(optional.first, mid);
+            auto result = optional.second->findRoute(next, params, splats);
+
+            auto route = std::get<0>(result);
+            if (route != nullptr) return result;
+            else {
+                params.pop_back();
+
+                // try empty optional
+                params.emplace_back(optional.first, std::string_view());
+                result = optional.second->findRoute(currPath, params, splats);
+
+                route = std::get<0>(result);
+                if (route != nullptr) return result;
+                else params.pop_back();
+            }
+        }
+
+        if (splat_ != nullptr) {
+            splats.emplace_back(mid, mid);
+            auto result = splat_->findRoute(next, params, splats);
+
+            auto route = std::get<0>(result);
+            if (route != nullptr) return result;
+            else splats.pop_back();
+        }
+        return std::make_tuple(nullptr, std::vector<TypedParam>(), std::vector<TypedParam>());
+    }
+}
+
+std::tuple<std::shared_ptr<Route>, std::vector<TypedParam>, std::vector<TypedParam>>
+Pistache::Rest::FragmentTreeNode::findRoute(const std::string_view &path) const {
     std::vector<TypedParam> params;
     std::vector<TypedParam> splats;
-
-    for (std::vector<Fragment>::size_type i = 0; i < fragments_.size(); ++i) {
-        const auto& fragment = fragments_[i];
-        if (i >= reqFragments.size()) {
-            if (fragment.isOptional())
-                continue;
-
-            return NoMatch;
-        }
-
-        const auto& reqFragment = reqFragments[i];
-        if (!fragment.match(reqFragment))
-            return NoMatch;
-
-        if (fragment.isParameter()) {
-            params.push_back(TypedParam(fragment.value(), reqFragment.value()));
-        } else if (fragment.isSplat()) {
-            splats.push_back(TypedParam(reqFragment.value(), reqFragment.value()));
-        }
-
-    }
-
-    return make_tuple(true, std::move(params), std::move(splats));
+    return findRoute(path, params, splats);
 }
 
 namespace Private {
@@ -242,7 +290,7 @@
     auto result = router.route(req, std::move(resp));
 
     /* @Feature: add support for a custom NotFound handler */
-    if (result == Router::Status::NotFound)
+    if (result == Route::Status::NotFound)
     {
         if (router.hasNotFoundHandler())
         {
@@ -253,7 +301,6 @@
             response.send(Http::Code::Not_Found, "Could not find a matching route");
     }
 }
-
 } // namespace Private
 
 Router
@@ -316,6 +363,12 @@
 }
 
 void
+Router::removeRoute(Http::Method method, std::string resource) {
+    auto& r = routes[method];
+    r.removeRoute(std::string_view(resource.data(), resource.length()));
+}
+
+void
 Router::addCustomHandler(Route::Handler handler) {
     customHandlers.push_back(std::move(handler));
 }
@@ -331,36 +384,38 @@
     notFoundHandler(Rest::Request(std::move(req), std::vector<TypedParam>(), std::vector<TypedParam>()), std::move(resp));
 }
 
-Router::Status
+Route::Status
 Router::route(const Http::Request& req, Http::ResponseWriter response) {
     auto& r = routes[req.method()];
-    for (const auto& route: r) {
-        bool match;
-        std::vector<TypedParam> params;
-        std::vector<TypedParam> splats;
-        std::tie(match, params, splats) = route.match(req);
-        if (match) {
-            route.invokeHandler(Request(req, std::move(params), std::move(splats)), std::move(response));
-            return Router::Status::Match;
-        }
-    }
-
+
+    std::string_view path {req.resource().data(), req.resource().size()};
+    auto result = r.findRoute(path);
+
+    auto route = std::get<0>(result);
+    if (route != nullptr) {
+        auto params = std::get<1>(result);
+        auto splats = std::get<2>(result);
+        route->invokeHandler(Request(req, std::move(params), std::move(splats)), std::move(response));
+        return Route::Status::Match;
+    }
     for (const auto& handler: customHandlers) {
         auto resp = response.clone();
-        auto result = handler(Request(req, std::vector<TypedParam>(), std::vector<TypedParam>()), std::move(resp));
-        if (result == Route::Result::Ok) return Router::Status::Match;
-    }
-
-    return Router::Status::NotFound;
+        auto handler1 = handler(Request(req, std::vector<TypedParam>(), std::vector<TypedParam>()), std::move(resp));
+        if (handler1 == Route::Result::Ok) return Route::Status::Match;
+    }
+
+    if (hasNotFoundHandler()) invokeNotFoundHandler(req, std::move(response));
+    return Route::Status::NotFound;
 }
 
 void
 Router::addRoute(Http::Method method, std::string resource, Route::Handler handler)
 {
     auto& r = routes[method];
-    r.push_back(Route(std::move(resource), method, std::move(handler)));
-}
-
+    std::shared_ptr<char> ptr(new char[resource.length()], std::default_delete<char[]>());
+    memcpy(ptr.get(), resource.data(), resource.length());
+    r.addRoute(std::string_view(ptr.get(), resource.length()), handler, ptr);
+}
 
 namespace Routes {
 
@@ -386,6 +441,10 @@
 
 void Options(Router& router, std::string resource, Route::Handler handler) {
     router.options(std::move(resource), std::move(handler));
+}
+
+void Remove(Router& router, Http::Method method, std::string resource) {
+    router.removeRoute(method, std::move(resource));
 }
 
 void NotFound(Router& router, Route::Handler handler) {
